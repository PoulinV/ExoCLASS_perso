--- conflicted
+++ resolved
@@ -1,4 +1,3 @@
-<<<<<<< HEAD
 #Some Makefile for CLASS.
 #Julien Lesgourgues, 28.11.2011
 
@@ -58,16 +57,6 @@
 
 # automatically add external programs if needed. First, initialize to blank.
 EXTERNAL =
-
-# Try to automatically avoid an error 'error: can't combine user with ...'
-# which sometimes happens with brewed Python on OSX:
-CFGFILE=$(shell $(PYTHON) -c "from __future__ import print_function; import sys; print(sys.prefix+'/lib/'+'python'+'.'.join(['%i' % e for e in sys.version_info[0:2]])+'/distutils/distutils.cfg')")
-PYTHONPREFIX=$(shell grep -s "prefix" $(CFGFILE))
-ifeq ($(PYTHONPREFIX),)
-PYTHONFLAGS=--user
-else
-PYTHONFLAGS=
-endif
 
 # eventually update flags for including HyRec
 ifneq ($(HYREC),)
@@ -142,209 +131,6 @@
 MISC_FILES = Makefile CPU psd_FD_single.dat myselection.dat myevolution.dat README bbn/sBBN.dat external_Pk/* cpp
 PYTHON_FILES = python/classy.pyx python/setup.py python/cclassy.pxd python/test_class.py
 
-
-
-
-all: class libclass.a classy
-
-libclass.a: $(TOOLS) $(SOURCE) $(EXTERNAL)
-	$(AR)  $@ $(addprefix build/, $(TOOLS) $(SOURCE) $(EXTERNAL))
-
-class: $(TOOLS) $(SOURCE) $(EXTERNAL) $(OUTPUT) $(CLASS)
-	$(CC) $(OPTFLAG) $(OMPFLAG) $(LDFLAG) -o class $(addprefix build/,$(notdir $^)) -lm
-
-test_sigma: $(TOOLS) $(SOURCE) $(EXTERNAL) $(OUTPUT) $(TEST_SIGMA)
-	$(CC) $(OPTFLAG) $(OMPFLAG) $(LDFLAG) -o test_sigma $(addprefix build/,$(notdir $^)) -lm
-
-test_loops: $(TOOLS) $(SOURCE) $(EXTERNAL) $(OUTPUT) $(TEST_LOOPS)
-	$(CC) $(OPTFLAG) $(OMPFLAG) $(LDFLAG) -o $@ $(addprefix build/,$(notdir $^)) -lm
-
-test_loops_omp: $(TOOLS) $(SOURCE) $(EXTERNAL) $(OUTPUT) $(TEST_LOOPS_OMP)
-	$(CC) $(OPTFLAG) $(OMPFLAG) $(LDFLAG) -o $@ $(addprefix build/,$(notdir $^)) -lm
-
-test_stephane: $(TOOLS) $(SOURCE) $(EXTERNAL) $(OUTPUT) $(TEST_STEPHANE)
-	$(CC) $(OPTFLAG) $(OMPFLAG) $(LDFLAG) -o $@ $(addprefix build/,$(notdir $^)) -lm
-
-test_degeneracy: $(TOOLS) $(SOURCE) $(EXTERNAL) $(OUTPUT) $(TEST_DEGENERACY)
-	$(CC) $(OPTFLAG) $(OMPFLAG) $(LDFLAG) -o $@ $(addprefix build/,$(notdir $^)) -lm
-
-test_transfer: $(TOOLS) $(SOURCE) $(EXTERNAL) $(TEST_TRANSFER)
-	$(CC) $(OPTFLAG) $(OMPFLAG) $(LDFLAG) -o  $@ $(addprefix build/,$(notdir $^)) -lm
-
-test_nonlinear: $(TOOLS) $(SOURCE) $(EXTERNAL) $(TEST_NONLINEAR)
-	$(CC) $(OPTFLAG) $(OMPFLAG) $(LDFLAG) -o  $@ $(addprefix build/,$(notdir $^)) -lm
-
-test_perturbations: $(TOOLS) $(SOURCE) $(EXTERNAL) $(TEST_PERTURBATIONS)
-	$(CC) $(OPTFLAG) $(OMPFLAG) $(LDFLAG) -o  $@ $(addprefix build/,$(notdir $^)) -lm
-
-test_thermodynamics: $(TOOLS) $(SOURCE) $(EXTERNAL) $(TEST_THERMODYNAMICS)
-	$(CC) $(OPTFLAG) $(OMPFLAG) $(LDFLAG) -o  $@ $(addprefix build/,$(notdir $^)) -lm
-
-test_background: $(TOOLS) $(SOURCE) $(EXTERNAL) $(TEST_BACKGROUND)
-	$(CC) $(OPTFLAG) $(OMPFLAG) $(LDFLAG) -o  $@ $(addprefix build/,$(notdir $^)) -lm
-
-test_hyperspherical: $(TOOLS) $(TEST_HYPERSPHERICAL)
-	$(CC) $(OPTFLAG) $(OMPFLAG) $(LDFLAG) -o test_hyperspherical $(addprefix build/,$(notdir $^)) -lm
-
-
-tar: $(C_ALL) $(C_TEST) $(H_ALL) $(PRE_ALL) $(INI_ALL) $(MISC_FILES) $(HYREC) $(PYTHON_FILES)
-	tar czvf class.tar.gz $(C_ALL) $(H_ALL) $(PRE_ALL) $(INI_ALL) $(MISC_FILES) $(HYREC) $(PYTHON_FILES)
-
-classy: libclass.a python/classy.pyx python/cclassy.pxd
-	cd python; export CC=$(CC); $(PYTHON) setup.py install $(PYTHONFLAGS)
-
-clean: .base
-	rm -rf $(WRKDIR);
-	rm -f libclass.a
-	rm -f $(MDIR)/python/classy.c
-	rm -rf $(MDIR)/python/build
-=======
-#Some Makefile for CLASS.
-#Julien Lesgourgues, 28.11.2011
-
-MDIR := $(shell pwd)
-WRKDIR = $(MDIR)/build
-
-.base:
-	if ! [ -e $(WRKDIR) ]; then mkdir $(WRKDIR) ; mkdir $(WRKDIR)/lib; fi;
-	touch build/.base
-
-vpath %.c source:tools:main:test
-vpath %.o build
-vpath .base build
-
-########################################################
-###### LINES TO ADAPT TO YOUR PLATEFORM ################
-########################################################
-
-# your C compiler:
-CC       = gcc
-#CC       = icc
-#CC       = pgcc
-
-# your tool for creating static libraries:
-AR        = ar rv
-
-# (OPT) your python interpreter
-PYTHON = python
-
-# your optimization flag
-OPTFLAG = -O4 -ffast-math #-march=native
-#OPTFLAG = -Ofast -ffast-math #-march=native
-#OPTFLAG = -fast
-
-# your openmp flag (comment for compiling without openmp)
-OMPFLAG   = -fopenmp
-#OMPFLAG   = -mp -mp=nonuma -mp=allcores -g
-#OMPFLAG   = -openmp
-
-# all other compilation flags
-CCFLAG = -g -fPIC
-LDFLAG = -g -fPIC
-
-# leave blank to compile without HyRec, or put path to HyRec directory
-# (with no slash at the end: e.g. hyrec or ../hyrec)
-HYREC = hyrec
-
-########################################################
-###### IN PRINCIPLE THE REST SHOULD BE LEFT UNCHANGED ##
-########################################################
-
-# pass current working directory to the code
-CCFLAG += -D__CLASSDIR__='"$(MDIR)"'
-
-# where to find include files *.h
-INCLUDES = -I../include
-
-# automatically add external programs if needed. First, initialize to blank.
-EXTERNAL =
-
-# Try to automatically avoid an error 'error: can't combine user with ...'
-# which sometimes happens with brewed Python on OSX:
-#CFGFILE=$(shell $(PYTHON) -c "import sys; print sys.prefix+'/lib/'+'python'+'.'.join(['%i' % e for e in sys.version_info[0:2]])+'/distutils/distutils.cfg'")
-#PYTHONPREFIX=$(shell grep -s "prefix" $(CFGFILE))
-#ifeq ($(PYTHONPREFIX),)
-#PYTHONFLAGS=--user
-#else
-#PYTHONFLAGS=
-#endif
-
-# eventually update flags for including HyRec
-ifneq ($(HYREC),)
-vpath %.c $(HYREC)
-CCFLAG += -DHYREC
-#LDFLAGS += -DHYREC
-INCLUDES += -I../hyrec
-EXTERNAL += hyrectools.o helium.o hydrogen.o history.o
-endif
-
-%.o:  %.c .base
-	cd $(WRKDIR);$(CC) $(OPTFLAG) $(OMPFLAG) $(CCFLAG) $(INCLUDES) -c ../$< -o $*.o
-
-TOOLS = growTable.o dei_rkck.o sparse.o evolver_rkck.o  evolver_ndf15.o arrays.o parser.o quadrature.o hyperspherical.o common.o
-
-SOURCE = input.o background.o thermodynamics.o perturbations.o primordial.o nonlinear.o transfer.o spectra.o lensing.o
-
-INPUT = input.o
-
-PRECISION = precision.o
-
-BACKGROUND = background.o
-
-THERMO = thermodynamics.o
-
-PERTURBATIONS = perturbations.o
-
-TRANSFER = transfer.o
-
-PRIMORDIAL = primordial.o
-
-SPECTRA = spectra.o
-
-NONLINEAR = nonlinear.o
-
-LENSING = lensing.o
-
-OUTPUT = output.o
-
-CLASS = class.o
-
-TEST_LOOPS = test_loops.o
-
-TEST_LOOPS_OMP = test_loops_omp.o
-
-TEST_DEGENERACY = test_degeneracy.o
-
-TEST_TRANSFER = test_transfer.o
-
-TEST_NONLINEAR = test_nonlinear.o
-
-TEST_PERTURBATIONS = test_perturbations.o
-
-TEST_THERMODYNAMICS = test_thermodynamics.o
-
-TEST_BACKGROUND = test_background.o
-
-TEST_SIGMA = test_sigma.o
-
-TEST_HYPERSPHERICAL = test_hyperspherical.o
-
-TEST_STEPHANE = test_stephane.o
-
-C_TOOLS =  $(addprefix tools/, $(addsuffix .c,$(basename $(TOOLS))))
-C_SOURCE = $(addprefix source/, $(addsuffix .c,$(basename $(SOURCE) $(OUTPUT))))
-C_TEST = $(addprefix test/, $(addsuffix .c,$(basename $(TEST_DEGENERACY) $(TEST_LOOPS) $(TEST_TRANSFER) $(TEST_NONLINEAR) $(TEST_PERTURBATIONS) $(TEST_THERMODYNAMICS))))
-C_MAIN = $(addprefix main/, $(addsuffix .c,$(basename $(CLASS))))
-C_ALL = $(C_MAIN) $(C_TOOLS) $(C_SOURCE)
-H_ALL = $(addprefix include/, common.h svnversion.h $(addsuffix .h, $(basename $(notdir $(C_ALL)))))
-PRE_ALL = cl_ref.pre clt_permille.pre
-INI_ALL = explanatory.ini lcdm.ini
-MISC_FILES = Makefile CPU psd_FD_single.dat myselection.dat myevolution.dat README bbn/sBBN.dat external_Pk/* cpp
-PYTHON_FILES = python/classy.pyx python/setup.py python/cclassy.pxd python/test_class.py
-
-
-
-
 all: class libclass.a classy
 
 libclass.a: $(TOOLS) $(SOURCE) $(EXTERNAL)
@@ -397,5 +183,4 @@
 	rm -rf $(WRKDIR);
 	rm -f libclass.a
 	rm -f $(MDIR)/python/classy.c
-	rm -rf $(MDIR)/python/build
->>>>>>> 947dfdb8
+	rm -rf $(MDIR)/python/build