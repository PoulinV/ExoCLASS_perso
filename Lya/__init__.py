from montepython.likelihood_class import Likelihood
import io_mp
import re  # Module to handle regular expressions
#from datetime import date
#import sys
import os
import numpy as np
from copy import deepcopy
from scipy import interpolate
from lmfit import Minimizer, Parameters, report_fit
from scipy.linalg import block_diag
import pprint, pickle
import matplotlib.pyplot as plt
#import time

#Lyman alpha likelihood by M. Archidiacono, R. Murgia, D.C. Hooper, J. Lesgourgues, M. Viel

class Lya(Likelihood):

    def __init__(self, path, data, command_line):

        Likelihood.__init__(self, path, data, command_line)

        self.need_cosmo_arguments(data, {'output': 'mPk'})
        self.need_cosmo_arguments(data, {'P_k_max_h/Mpc': 1.5*self.kmax})
        self.need_cosmo_arguments(data, {'compute_neff_Lya':'yes'})
        self.need_cosmo_arguments(data, {'Lya_k_s_over_km':self.k_s_over_km})
        self.need_cosmo_arguments(data, {'Lya_z':self.z})

        #lcdm_points = 33    #number of grid points for the lcdm case (i.e. alpha=0, regardless of beta and gamma values)
        self.params_numbers = 3  #number of non-astro params (i.e. alpha,beta and gamma)

        # create a set of Parameters
        self.lmfit_params = Parameters()
        self.lmfit_params.add('alpha', value=0.001, min = 0., max = 0.3) #the min and max set here are not the ones of the tables
        self.lmfit_params.add('beta', value=2.24, min = 0.5, max = 10.)
        self.lmfit_params.add('gamma', value=-4.46, min=-10., max=-0.1)

        alphas = np.zeros(self.grid_size, 'float64')
        betas = np.zeros(self.grid_size, 'float64')
        gammas = np.zeros(self.grid_size, 'float64')

        param = data.get_mcmc_parameters(['varying'])
        self.len_varying_params=len(param)
        #self.len_derived_params=0
        #for elem in data.get_mcmc_parameters(['derived']):
            #param.append(elem)
            #self.len_derived_params += 1
        self.bin_file_path = os.path.join(command_line.folder, 'Lya_bin_file.txt')
        with open(self.bin_file_path, 'w') as bin_file:
           bin_file.write('#')
           for name in param:
               name = re.sub('[$*&]', '', name)
               bin_file.write(' %s' % name)
           bin_file.write('z_reio neff sigma8')
           bin_file.write('\n')
           bin_file.close()

        file_path = os.path.join(self.data_directory, self.grid_file)
        if os.path.exists(file_path):
           with open(file_path, 'r') as grid_file:
                line = grid_file.readline()
                while line.find('#') != -1:
                    line = grid_file.readline()
                while (line.find('\n') != -1 and len(line) == 3):
                    line = grid_file.readline()
                for index in xrange(self.grid_size):
                    alphas[index] = float(line.split()[0])
                    betas[index] = float(line.split()[1])
                    gammas[index] = float(line.split()[2])
                    line = grid_file.readline()
                grid_file.close()
        else:
           raise io_mp.ConfigurationError('Error: grid file is missing')
           exit()

        X_real = np.zeros((self.grid_size, self.params_numbers),'float64') #real params

        for k in range(self.grid_size):  #real params
           X_real[k][0] = self.khalf(alphas[k], betas[k], gammas[k])    #k_1/2
           X_real[k][1] = betas[k]
           X_real[k][2] = gammas[k]

        #for the normalization (see Alex's notes) #???
        self.a_min = min(X_real[:,0])
        self.b_min = min(X_real[:,1])
        self.g_min = min(X_real[:,2])
        self.a_max = max(X_real[:,0])
        self.b_max = max(X_real[:,1])
        self.g_max = max(X_real[:,2])

        #redshift independent parameters - params order: z_reio, sigma_8, n_eff, f_UV
        self.zind_param_size = [3, 5, 5, 3] #how many values I have for each param
        self.zind_param_min = np.array([7., 0.5, -2.6, 0.])
        self.zind_param_max = np.array([15., 1.5, -2.0, 1.])
        zind_param_ref = np.array([9., 0.829, -2.3074, 0.])
        self.zreio_range = self.zind_param_max[0]-self.zind_param_min[0]
        self.neff_range = self.zind_param_max[2]-self.zind_param_min[2]

        # redshift dependent parameters - params order: params order: mean_f , t0, slope
        zdep_params_size = [9, 3, 3] #how many values I have for each param
        zdep_params_refpos = [4, 1, 2] #where to store the P_F(ref)# DATA

        #MEAN FLUXES values###
        flux_ref_old = (np.array([0.669181, 0.617042, 0.564612, 0.512514, 0.461362, 0.411733, 0.364155, 0.253828, 0.146033, 0.0712724]))
        #flux_min_meanf = (np.array([0.401509, 0.370225, 0.338767, 0.307509, 0.276817, 0.24704, 0.218493, 0.152297, 0.0876197, 0.0427634]))
        #flux_max_meanf = (np.array([0.936854, 0.863859, 0.790456, 0.71752, 0.645907, 0.576426, 0.509816, 0.355359, 0.204446, 0.0997813]))

        # DATA
        # FIRST (NOT USED) DATASET (19 wavenumbers) ***XQ-100***
        self.zeta_range_XQ = [3.0, 3.2, 3.4, 3.6, 3.8, 4.0, 4.2]  #list of redshifts corresponding to the 19 wavenumbers (k) (see ./SPECTRA/README)
        self.k_XQ = [0.003,0.006,0.009,0.012,0.015,0.018,0.021,0.024,0.027,0.03,0.033,0.036,0.039,0.042,0.045,0.048,0.051,0.054,0.057]

        # SECOND DATASET (7 wavenumbers) ***HIRES/MIKE***
        self.zeta_range_mh = [4.2, 4.6, 5.0, 5.4]  #list of redshifts corresponding to the 7 wavenumbers (k) (see ./SPECTRA/README)
        self.k_mh = [0.00501187,0.00794328,0.0125893,0.0199526,0.0316228,0.0501187,0.0794328] #in s/km

        self.zeta_full_length = (len(self.zeta_range_XQ) + len(self.zeta_range_mh))
        self.kappa_full_length = (len(self.k_XQ) + len(self.k_mh))
        self.redshift = [3.0, 3.2, 3.4, 3.6, 3.8, 4.0, 4.2, 4.2, 4.6, 5.0, 5.4] #which snapshots (first 7 for first dataset, last 4 for second one)

        #T0 AND SLOPE VALUES
        t0_ref_old = np.array([11251.5, 11293.6, 11229.0, 10944.6, 10421.8, 9934.49, 9227.31, 8270.68, 7890.68, 7959.4])
        slope_ref_old = np.array([1.53919, 1.52894, 1.51756, 1.50382, 1.48922, 1.47706, 1.46909, 1.48025, 1.50814, 1.52578])

        t0_values_old = np.zeros(( 10, zdep_params_size[1] ),'float64')
        t0_values_old[:,0] = np.array([7522.4, 7512.0, 7428.1, 7193.32, 6815.25, 6480.96, 6029.94, 5501.17, 5343.59, 5423.34])
        t0_values_old[:,1] = t0_ref_old[:]
        t0_values_old[:,2] = np.array([14990.1, 15089.6, 15063.4, 14759.3, 14136.3, 13526.2, 12581.2, 11164.9, 10479.4, 10462.6])

        slope_values_old = np.zeros(( 10, zdep_params_size[2] ),'float64')
        slope_values_old[:,0] = np.array([0.996715, 0.979594, 0.960804, 0.938975, 0.915208, 0.89345, 0.877893, 0.8884, 0.937664, 0.970259])
        slope_values_old[:,1] = [1.32706, 1.31447, 1.30014, 1.28335, 1.26545, 1.24965, 1.2392, 1.25092, 1.28657, 1.30854]
        slope_values_old[:,2] = slope_ref_old[:]

        self.t0_min = t0_values_old[:,0]*0.1
        self.t0_max = t0_values_old[:,2]*1.4
        self.slope_min = slope_values_old[:,0]*0.8
        self.slope_max = slope_values_old[:,2]*1.15

        #IMPORTING THE TWO GRIDS FOR KRIGING
        # Here I import the grids that I pre-computed through the file "setting_Kriging_grid_2R.py"
        file_path = os.path.join(self.data_directory, self.astro_spectra_file)
        if os.path.exists(file_path):
           pkl = open(file_path, 'r')
           self.full_matrix_interpolated_ASTRO = pickle.load(pkl)
           #print self.full_matrix_interpolated_ASTRO.shape
           pkl.close()
        else:
           raise io_mp.ConfigurationError('Error: astro spectra file is missing')
           exit()

        file_path = os.path.join(self.data_directory, self.abg_spectra_file)
        if os.path.exists(file_path):
           pkl = open(file_path, 'r')
           self.full_matrix_interpolated_ABG = pickle.load(pkl)
           #print self.full_matrix_interpolated_ABG.shape
           pkl.close()
        else:
           raise io_mp.ConfigurationError('Error: abg spectra file is missing')
           exit()

        ALL_zdep_params = len(flux_ref_old) + len(t0_ref_old) + len(slope_ref_old)
        grid_length_ABG = len(self.full_matrix_interpolated_ABG[0,0,:])
        grid_length_ASTRO = len(self.full_matrix_interpolated_ASTRO[0,0,:])
        astroparams_number_KRIG = len(self.zind_param_size) + ALL_zdep_params

        #### --- ABG GRID --- {alpha, beta, gamma} GRID
        file_path = os.path.join(self.data_directory, self.abg_grid_file)
        if os.path.exists(file_path):
           self.X_ABG = np.zeros((grid_length_ABG, self.params_numbers), 'float64')
           for param_index in range(self.params_numbers):
               self.X_ABG[:,param_index] = np.genfromtxt(file_path, usecols=[param_index], skip_header=1)
        else:
           raise io_mp.ConfigurationError('Error: abg grid file is missing')
           exit()

        #### --- ASTRO GRID --- ORDER OF THE COMPLETE LIST OF ASTRO PARAMS: z_reio, sigma_8, n_eff, f_UV, mean_f(z), t0(z), slope(z)
        #### HIGH REDSHIFT
        file_path = os.path.join(self.data_directory, self.abg_astro_grid_file)
        if os.path.exists(file_path):
           self.X = np.zeros((grid_length_ASTRO,astroparams_number_KRIG), 'float64')
           for param_index in range(astroparams_number_KRIG):
               self.X[:,param_index] = np.genfromtxt(file_path, usecols=[param_index], skip_header=1)
        else:
           raise io_mp.ConfigurationError('Error: abg+astro grid file is missing')
           exit()

        #  STUFF FOR INTERPOLATING IN THE ASTROPARAMS SPACE ####################################
        self.redshift_list = np.array([3.0, 3.2, 3.4, 3.6, 3.8, 4.0, 4.2, 4.6, 5.0, 5.4]) #combined dataset (MIKE/HIRES + XQ-100)
        #astrokrig_result = np.zeros((self.zeta_full_length, self.kappa_full_length ), 'float64')
        #minimum and maximum values for the kriging normalisation###
        self.F_prior_min = np.array([0.535345,0.493634,0.44921,0.392273,0.338578,0.28871,0.218493,0.146675,0.0676442,0.0247793])
        self.F_prior_max = np.array([0.803017,0.748495,0.709659,0.669613,0.628673,0.587177,0.545471,0.439262,0.315261,0.204999])

        #DATA
        file_path = os.path.join(self.data_directory, self.MIKE_spectra_file)
        if os.path.exists(file_path):
           pkl = open(file_path, 'r')
           y_M_reshaped = pickle.load(pkl)
           pkl.close()
        else:
           raise io_mp.ConfigurationError('Error: MIKE spectra file is missing')
           exit()
        file_path = os.path.join(self.data_directory, self.HIRES_spectra_file)
        if os.path.exists(file_path):
           pkl = open(file_path, 'r')
           y_H_reshaped = pickle.load(pkl)
           pkl.close()
        else:
           raise io_mp.ConfigurationError('Error: HIRES spectra file is missing')
           exit()

        file_path = os.path.join(self.data_directory, self.MIKE_cov_file)
        if os.path.exists(file_path):
           pkl = open(file_path, 'r')
           cov_M_inverted = pickle.load(pkl)
           pkl.close()
        else:
           raise io_mp.ConfigurationError('Error: MIKE covariance matrix file is missing')
           exit()

        file_path = os.path.join(self.data_directory, self.HIRES_cov_file)
        if os.path.exists(file_path):
           pkl = open(file_path, 'r')
           cov_H_inverted = pickle.load(pkl)
           pkl.close()
        else:
           raise io_mp.ConfigurationError('Error: HIRES covariance matrix file is missing')
           exit()

        file_path = os.path.join(self.data_directory, self.PF_noPRACE_file)
        if os.path.exists(file_path):
           pkl = open(file_path, 'r')
           self.PF_noPRACE = pickle.load(pkl)
           pkl.close()
        else:
           raise io_mp.ConfigurationError('Error: PF_noPRACE file is missing')
           exit()

        self.cov_MH_inverted = block_diag(cov_H_inverted,cov_M_inverted)
        self.y_MH_reshaped = np.concatenate((y_H_reshaped, y_M_reshaped))

        return

    #from alpha to 1./k_{1/2} in order to interpolate in a less sparse grid
    def khalf(self,alpha,beta,gamma):
        return ((((0.5)**(1/(2*gamma)) - 1)**(1/beta))/alpha)**(-1)       #1./k1half

    def loglkl(self, cosmo, data):

        k = np.logspace(np.log10(self.kmin), np.log10(self.kmax), num=self.k_size)

        #deal with the astro nuisance parameters
        if 'T0a' in self.use_nuisance:
            T0a=data.mcmc_parameters['T0a']['current']*data.mcmc_parameters['T0a']['scale']
        if 'T0s' in self.use_nuisance:
            T0s=data.mcmc_parameters['T0s']['current']*data.mcmc_parameters['T0s']['scale']
        if 'gamma_a' in self.use_nuisance:
            gamma_a=data.mcmc_parameters['gamma_a']['current']*data.mcmc_parameters['gamma_a']['scale']
        if 'gamma_s' in self.use_nuisance:
            gamma_s=data.mcmc_parameters['gamma_s']['current']*data.mcmc_parameters['gamma_s']['scale']
        if 'Fz1' in self.use_nuisance:
            Fz1=data.mcmc_parameters['Fz1']['current']*data.mcmc_parameters['Fz1']['scale']
        if 'Fz2' in self.use_nuisance:
            Fz2=data.mcmc_parameters['Fz2']['current']*data.mcmc_parameters['Fz2']['scale']
        if 'Fz3' in self.use_nuisance:
            Fz3=data.mcmc_parameters['Fz3']['current']*data.mcmc_parameters['Fz3']['scale']
        if 'Fz4' in self.use_nuisance:
            Fz4=data.mcmc_parameters['Fz4']['current']*data.mcmc_parameters['Fz4']['scale']
        if 'F_UV' in self.use_nuisance:
            F_UV=data.mcmc_parameters['F_UV']['current']*data.mcmc_parameters['F_UV']['scale']

        h=cosmo.h()
        Plin = np.zeros(len(k), 'float64')
        for index_k in range(len(k)):
            Plin[index_k] = cosmo.pk_lin(k[index_k]*h, 0.0)
        Plin *= h**3

        #here compute the Lya k scale
        Om=cosmo.Omega_m()
        k_neff=self.k_s_over_km*100./(1.+self.z)*(((1.+self.z)**3*Om+(1.-Om))**(1./2.))
        #print 'k_neff = ',k_neff, 'h/Mpc'

        z_reio=cosmo.z_reio()
        sigma8=cosmo.sigma8()
        neff=cosmo.neff()
        #print 'z_reio = ',z_reio,'sigma8 = ',sigma8,' neff = ',neff
        #print '\n'

#        Pspline=interpolate.splrep(k,Plin)
#        Pder = interpolate.splev(k, Pspline, der=1)
#        Pder2 = interpolate.splev(k, Pspline, der=2)
#        #plt.plot(k,Plin, 'k')
#        plt.plot(k,Pder,'b')
#        #plt.plot(k,Pder2,'r')
#        plt.xscale('log')
#        #plt.yscale('log')
#        plt.savefig('grid_fit_plot.pdf')
#        exit()

        #sanity check on the cosmological parameters
        if ((z_reio<self.zind_param_min[0] or z_reio>self.zind_param_max[0]) or (sigma8<self.zind_param_min[1] or sigma8>self.zind_param_max[1]) or (neff<self.zind_param_min[2] or neff>self.zind_param_max[2])):
           #print 'Error: at least one of the redshift dependent parameters is outside of the grid range with z_reio = ',z_reio,'sigma8 = ',sigma8,' neff = ',neff
           with open(self.bin_file_path, 'a') as bin_file:
                count=1
                for name, value in data.mcmc_parameters.iteritems():
                 if count <= self.len_varying_params:
                    bin_file.write(' %e' % (value['current']*value['scale']))
                    count += 1
                bin_file.write(' %e %e %e' % (z_reio, sigma8, neff))
                bin_file.write('\n')
                bin_file.close()
           #sys.stderr.write('#ErrLya1')
           #sys.stderr.flush()
           return data.boundary_loglike

        #print '\n'
        #print 'initial data.cosmo_arguments'
        #print data.cosmo_arguments

        #param_lcdm_equiv = deepcopy(data.cosmo_arguments)
        param_lcdm_equiv = data.cosmo_arguments.copy()

        #deal with dark radiation (ethos & Co.) according to arXiv:1412.6763
        if 'xi_idr' in data.cosmo_arguments or 'N_ur' in data.cosmo_arguments or 'N_ncdm' in data.cosmo_arguments:

            if 'xi_idr' in data.cosmo_arguments:
                xi_idr = data.cosmo_arguments['xi_idr']
                param_lcdm_equiv['xi_idr'] = 0.0
                if 'stat_f_idr' in data.cosmo_arguments:
                    stat_f_idr = data.cosmo_arguments['stat_f_idr']
                else:
                    stat_f_idr = 7./8.
            else:
                xi_idr=0.0

            if 'N_ur' in data.cosmo_arguments:
                N_ur = data.cosmo_arguments['N_ur']
                param_lcdm_equiv['N_ur'] = 3.0 #as in simulations
            else:
                N_ur = 3.046 #as in class 

            if 'N_ncdm' in data.cosmo_arguments:
                N_ncdm = data.cosmo_arguments['N_ncdm']
                param_lcdm_equiv['N_ncdm'] = 0.0
            else:
                N_ncdm = 0.0

            #pba->Omega0_idr = pba->stat_f_idr*pow(pba->xi_idr,4.)*pba->Omega0_g;
            #N_dark = pba->Omega0_idr/7.*8./pow(4./11.,4./3.)/pba->Omega0_g;
            DeltaNeff=stat_f_idr*(xi_idr**4)/7.*8./((4./11.)**(4./3.))+(N_ur+N_ncdm-3.0)
            eta2=(1.+0.2271*(3.0+DeltaNeff))/(1.+0.2271*3.0)
            eta=np.sqrt(eta2)
            #print 'DeltaNeff = ',DeltaNeff,' eta^2 = ',eta2
            #print '\n'
            if 'omega_b' in data.cosmo_arguments:
                param_lcdm_equiv['omega_b'] *= 1./eta2
            if 'Omega_b' in data.cosmo_arguments:
                param_lcdm_equiv['Omega_b'] *= 1./eta
            if 'omega_cdm' in data.cosmo_arguments:
                param_lcdm_equiv['omega_cdm'] *= 1./eta2
            if 'Omega_cdm' in data.cosmo_arguments:
                param_lcdm_equiv['Omega_cdm'] *= 1./eta
            if 'H0' in data.cosmo_arguments:
                param_lcdm_equiv['H0'] *= 1./eta
            if '100*theta_s' in data.cosmo_arguments:
                raise io_mp.ConfigurationError('Error: run with H0 instead of 100*theta_s')
                exit()

        #deal with ethos like dark matter interactions
        if 'f_idm_dr' in data.cosmo_arguments:
            if (data.cosmo_arguments['f_idm_dr'] != 1.0):
                raise io_mp.ConfigurationError('Error: for the time being, f_idm_dr has to be set to 1.0')
                exit()
            param_lcdm_equiv['f_idm_dr'] = 0.0

        if 'a_dark' in data.cosmo_arguments:#this is not really needed, because once f_idm_dr = 0., whatever is a_dark, pba->has_idm==_FALSE_
            param_lcdm_equiv['a_dark'] = 0.0

        #deal with warm dark matter
        #if 'm_ncdm' in data.cosmo_arguments:
            #param_lcdm_equiv['m_ncdm'] = 1.0e6

        cosmo.empty()
        #print 'param_lcdm_equiv'
        #print param_lcdm_equiv
        #print '\n'
        cosmo.set(param_lcdm_equiv)
        cosmo.compute(['lensing'])

        Plin_equiv = np.zeros(len(k), 'float64')
        h = cosmo.h()
        for index_k in range(len(k)):
            Plin_equiv[index_k] = cosmo.pk_lin(k[index_k]*h, 0.0)
        Plin_equiv *= h**3

        cosmo.empty()
        #del param_lcdm_equiv
        param_lcdm_equiv.clear()
        #print 'back to data.cosmo_arguments'
        #print data.cosmo_arguments
        #print '\n'
        cosmo.set(data.cosmo_arguments)
        cosmo.compute(['lensing'])

        Tk = np.zeros(len(k), 'float64')
        Tk = np.sqrt(Plin/Plin_equiv)
<<<<<<< HEAD
        if (abs(Tk[0]**2-1.0)>0.05):
           #print 'Error: Mismatch between the model and the lcdm equivalent at large scales'
               with open(self.bin_file_path, 'a') as bin_file:
                    count=1
                    for name, value in data.mcmc_parameters.iteritems():
                     if count <= self.len_varying_params:
                        bin_file.write(' %e' % (value['current']*value['scale']))
                        count += 1
                    bin_file.write(' %e %e %e' % (z_reio, sigma8, neff))
                    bin_file.write('\n')
                    bin_file.close()
               return data.boundary_loglike
=======
        if (abs(Tk[0]**2-1.0)>0.01):
           #print 'Error: Mismatch between the model and the lcdm equivalent at large scales'
           return data.boundary_loglike
>>>>>>> 96baa91f

        spline=interpolate.splrep(k,Tk**2)
        der = interpolate.splev(k, spline, der=1)

        #setting k_max (i.e. cutting oscillations from the fitted region)
        for index_k in range(len(k)):
            index_k_fit_max = -1
            if (Tk[index_k])**2<0.1 and der[index_k]>0.: #perhaps we could find a better condition?!
               index_k_fit_max = index_k
               #print k[index_k_fit_max]
               break

        #sanity check for neff (check that the DAO do not start before k_neff)
        if k[index_k_fit_max]<k_neff:
            with open(self.bin_file_path, 'a') as bin_file:
                count=1
                for name, value in data.mcmc_parameters.iteritems():
                    if count <= self.len_varying_params:
                        bin_file.write(' %e' % (value['current']*value['scale']))
                        count += 1
                bin_file.write(' %e %e %e' % (z_reio, sigma8, neff))
                bin_file.write('\n')
                bin_file.close()
           #sys.stderr.write('#ErrLya2')
           #sys.stderr.flush()
            return data.boundary_loglike
  
        #k_fit = np.zeros(len(k), 'float64')
        #Tk_fit = np.zeros(len(k), 'float64')
        k_fit = k[:index_k_fit_max]
        Tk_fit = Tk[:index_k_fit_max]

        # fitting the given linear P(k) with the {alpha,beta,gamma}-formula

        # create a set of Parameters
        #params = Parameters()
        #params.add('alpha', value=0.001, min = 0., max = 0.3) #the min and max set here are not the ones of the tables
        #params.add('beta', value=2.24, min = 0.5, max = 10.)
        #params.add('gamma', value=-4.46, min=-10., max=-0.1)

        # do fit, default is with least squares method
        #t0_fit = time.clock()

        minner = Minimizer(self.fcn2min, self.lmfit_params, fcn_args=(k_fit, Tk_fit))
        result = minner.minimize(method = 'leastsq')
        best_alpha = result.params['alpha'].value
        best_beta  = result.params['beta'].value
        best_gamma = result.params['gamma'].value

        #t1_fit = time.clock()
 
        Tk_abg=np.zeros(len(k_fit),'float64')
        Tk_abg=self.T(k_fit, best_alpha, best_beta, best_gamma)

        # write error report
        #print '\n'
        #print self.lmfit_params
        #print '\n'
        #report_fit(result)
        #print '\n'
        #print best_alpha,best_beta,best_gamma
        #print '\n'
        #print result.chisqr, result.redchi

        #plt.xlabel('k [h/Mpc]')
        #plt.ylabel('$P_{nCDM}/P_{CDM}$')
        #plt.ylim(0.,1.1)
        #plt.xlim(self.kmin,self.kmax)
        #plt.xscale('log')
        #plt.yscale('log')
        #plt.grid(True)
        #plt.plot(k, Tk**2, 'r')
        #plt.plot(k, (self.(k, best_alpha, best_beta, best_gamma))**2, 'b--')
        #plt.plot(k_fit, abs(Tk**2/Tk_abg**2-1.), 'k')
        #plt.show()
        #plt.savefig('grid_fit_plot.pdf')

        #sanity check on alpha beta gamma
        if ((best_alpha<self.alpha_min or best_alpha>self.alpha_max) or (best_beta<self.beta_min or best_beta>self.beta_max) or (best_gamma<self.gamma_min or best_gamma>self.gamma_max)):
           #print 'Error: alpha beta gamma grid does not provide a good fit of the current transfer function with best_alpha = ',best_alpha,'best_beta = ',best_beta,' best_gamma = ',best_gamma
           with open(self.bin_file_path, 'a') as bin_file:
                count=1
                for name, value in data.mcmc_parameters.iteritems():
                 if count <= self.len_varying_params:
                    bin_file.write(' %e' % (value['current']*value['scale']))
                    count += 1
                bin_file.write(' %e %e %e' % (z_reio, sigma8, neff))
                bin_file.write('\n')
                bin_file.close()
           #sys.stderr.write('#ErrLya2')
           #sys.stderr.flush()
           return data.boundary_loglike

        #sanity check on the alpha beta gamma fit wrt the model
        for index_k in range(len(k_fit)):
            if abs(Tk_fit[index_k]**2/Tk_abg[index_k]**2-1.)>0.1:
               with open(self.bin_file_path, 'a') as bin_file:
                    count=1
                    for name, value in data.mcmc_parameters.iteritems():
                     if count <= self.len_varying_params:
                        bin_file.write(' %e' % (value['current']*value['scale']))
                        count += 1
                    bin_file.write(' %e %e %e' % (z_reio, sigma8, neff))
                    bin_file.write('\n')
                    bin_file.close()
               #sys.stderr.write('#ErrLya3')
               #sys.stderr.flush()
               return data.boundary_loglike

        #Now get the chi^2

        astrokrig_result = np.zeros((self.zeta_full_length, self.kappa_full_length ), 'float64')

	def z_dep_func(parA, parS, z):  #analytical function for the redshift dependence of t0 and slope
	    return parA*(( (1.+z)/(1.+self.zp) )**parS)

	def ordkrig_distance(p1, p2, p3, p4, p5, p6, p7, v1, v2, v3, v4, v5, v6, v7):
	    return (((p1 - v1)**2 + (p2 - v2)**2 + (p3 - v3)**2 + (p4 - v4)**2 + (p5 - v5)**2 + (p6 - v6)**2 + (p7 - v7)**2)**(0.5) + self.epsilon)**self.exponent

	def ordkrig_norm(p1, p2, p3, p4, p5, p6, p7, v1, v2, v3, v4, v5, v6, v7):
	    return np.sum(1./ordkrig_distance(p1, p2, p3, p4, p5, p6, p7, v1, v2, v3, v4, v5, v6, v7))

	def ordkrig_lambda(p1, p2, p3, p4, p5, p6, p7, v1, v2, v3, v4, v5, v6, v7):
	    return (1./ordkrig_distance(p1, p2, p3, p4, p5, p6, p7, v1, v2, v3, v4, v5, v6, v7))/ordkrig_norm(p1, p2, p3, p4, p5, p6, p7, v1, v2, v3, v4, v5, v6, v7)

	def ordkrig_estimator(p21, z):
	    pa10 = (z_dep_func(p21[11], p21[12], z[:])*1e4)/(self.t0_max[:]-self.t0_min[:])
	    pb10 = z_dep_func(p21[13], p21[14], z[:])/(self.slope_max[:]-self.slope_min[:])
	    p37 = np.concatenate((p21[3:11], pa10[6:], pb10[6:]))
	    for index in range(self.num_z_XQ,len(self.redshift)):
		astrokrig_result[index,:] = np.sum(np.multiply(ordkrig_lambda(p37[0]/self.zreio_range, p37[1], p37[2]/self.neff_range, p37[3], p37[4+index-self.num_z_XQ]/(self.F_prior_max[index-self.num_z_overlap]-self.F_prior_min[index-self.num_z_overlap]), p37[8+index-self.num_z_XQ], p37[12+index-self.num_z_XQ], self.X[:,0], self.X[:,1], self.X[:,2], self.X[:,3], self.X[:,4+index-self.num_z_overlap], self.X[:,14+index-self.num_z_overlap], self.X[:,24+index-self.num_z_overlap]), self.full_matrix_interpolated_ASTRO[index,:,:]),axis=1)
	    return astrokrig_result

	###########################  STUFF FOR INTERPOLATING IN THE {alpha,beta,gamma} SPACE ####################################
	ABG_matrix_new = np.zeros(( self.zeta_full_length, self.kappa_full_length, self.grid_size+self.num_sim_thermal), 'float64')

	def ordkrig_distance_3D(par1, par2, par3, var1, var2, var3):
	    return (((par1 - var1)**2 + (par2 - var2)**2 + (par3 - var3)**2)**(0.5) + self.epsilon)**self.exponent

	def ordkrig_norm_3D(par1, par2, par3):
	    return np.sum(1./ordkrig_distance_3D(par1, par2, par3, self.X_ABG[:,0], self.X_ABG[:,1], self.X_ABG[:,2]))

	def ordkrig_lambda_3D(par1, par2, par3, var1, var2, var3):
	    return (1./ordkrig_distance_3D(par1, par2, par3, var1, var2, var3))/ordkrig_norm_3D(par1,par2,par3)

	NEW_ABG_matrix = np.zeros(( self.grid_size+self.num_sim_thermal, self.zeta_full_length, self.kappa_full_length), 'float64')
	for i in range(self.zeta_full_length):
	    for j in range(self.kappa_full_length):
		NEW_ABG_matrix[:,i,j] = self.full_matrix_interpolated_ABG[i,j,:]

	def ordkrig_estimator_3D(p21, z):
	    ABG_matrix_new = NEW_ABG_matrix + ordkrig_estimator(p21,z) - 1.
	    ABG_matrix_new = np.clip(ABG_matrix_new, 0. , None)
	    for i in range(self.zeta_full_length):
		for j in range(self.kappa_full_length):
		    self.full_matrix_interpolated_ABG[i,j,:] = ABG_matrix_new[:,i,j]
	    return np.sum(np.multiply(ordkrig_lambda_3D((self.khalf(p21[0],p21[1],p21[2]))/(self.a_max-self.a_min), p21[1]/(self.b_max-self.b_min), p21[2]/(self.g_max-self.g_min), self.X_ABG[:,0], self.X_ABG[:,1], self.X_ABG[:,2]), self.full_matrix_interpolated_ABG[:,:,:]),axis=2)

        #theta=np.zeros(len(self.use_nuisance)+self.params_numbers+len(self.zind_param_size)-1, 'float64')
        model_H = np.zeros (( len(self.zeta_range_mh), len(self.k_mh) ), 'float64')
        #y_H = np.zeros (( len(self.zeta_range_mh), len(self.k_mh) ), 'float64')
        model_M = np.zeros (( len(self.zeta_range_mh)-1, len(self.k_mh) ), 'float64')
        #y_M = np.zeros (( len(self.zeta_range_mh)-1, len(self.k_mh) ), 'float64')
        theta=np.array([best_alpha,best_beta,best_gamma,z_reio,sigma8,neff,F_UV,Fz1,Fz2,Fz3,Fz4,T0a,T0s,gamma_a,gamma_s])
        model = self.PF_noPRACE*ordkrig_estimator_3D(theta, self.redshift_list)
        upper_block = np.vsplit(model, [7,11])[0]
        lower_block = np.vsplit(model, [7,11])[1]
        if self.DATASET == "mike-hires":
           model_H[:,:] = lower_block[:,19:]
           model_H_reshaped = np.reshape(model_H, -1, order='C')
           model_M[:,:] = lower_block[:3,19:]
           model_M_reshaped = np.reshape(model_M, -1, order='C')
           model_MH_reshaped = np.concatenate((model_H_reshaped,model_M_reshaped))
           chi2 = np.dot((self.y_MH_reshaped - model_MH_reshaped),np.dot(self.cov_MH_inverted,(self.y_MH_reshaped - model_MH_reshaped)))
        else:
           raise io_mp.LikelihoodError('Error: for the time being, only the mike - hires dataset is available')
           exit()

        #print 'Lya chi^2 = ',chi2
        return -chi2/2.

    #model function #T^2=P_model/P_ref
    def T(self,k,alpha,beta,gamma):
        return (1. + (alpha*k)**(beta))**(gamma)

    #define objective function: returns the array to be minimized
    def fcn2min(self,params, k, Tk):
        alpha = params['alpha']
        beta = params['beta']
        gamma = params['gamma']
        model = self.T(k,alpha,beta,gamma) #(1. + (alpha*kappa_interp)**(beta))**(gamma)
        return (model - Tk)      #standard residuals
<|MERGE_RESOLUTION|>--- conflicted
+++ resolved
@@ -406,7 +406,7 @@
 
         Tk = np.zeros(len(k), 'float64')
         Tk = np.sqrt(Plin/Plin_equiv)
-<<<<<<< HEAD
+
         if (abs(Tk[0]**2-1.0)>0.05):
            #print 'Error: Mismatch between the model and the lcdm equivalent at large scales'
                with open(self.bin_file_path, 'a') as bin_file:
@@ -419,11 +419,6 @@
                     bin_file.write('\n')
                     bin_file.close()
                return data.boundary_loglike
-=======
-        if (abs(Tk[0]**2-1.0)>0.01):
-           #print 'Error: Mismatch between the model and the lcdm equivalent at large scales'
-           return data.boundary_loglike
->>>>>>> 96baa91f
 
         spline=interpolate.splrep(k,Tk**2)
         der = interpolate.splev(k, spline, der=1)
