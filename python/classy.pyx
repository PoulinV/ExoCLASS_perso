--- conflicted
+++ resolved
@@ -1708,10 +1708,7 @@
                 value = self.ba.a_eq*self.ba.H_eq
             elif name == 'sigma8_cb':
                 value = self.sp.sigma8_cb
-<<<<<<< HEAD
-
-=======
->>>>>>> 9533387d
+
             else:
                 raise CosmoSevereError("%s was not recognized as a derived parameter" % name)
             derived[name] = value
