--- conflicted
+++ resolved
@@ -134,7 +134,7 @@
                         struct primordial * ppm,
                         struct output * pop
                         );
-  
+
   int output_open_cl_file(
                           struct spectra * psp,
                           struct output * pop,
@@ -171,7 +171,6 @@
                             );
 
   int output_open_pk_nl_file(
-<<<<<<< HEAD
                              struct background * pba,
                              struct nonlinear * pnl,
                              struct output * pop,
@@ -181,19 +180,7 @@
                              double z,
                              int k_size
                              );
-  
-=======
-			      struct background * pba,
-			      struct nonlinear * pnl,
-			      struct output * pop,
-			      FILE * * pkfile,
-			      FileName filename,
-			      char * first_line,
-			      double z,
-			      int k_size
-			     );
-
->>>>>>> 9c7ac14b
+
   int output_open_tk_file(
                           struct background * pba,
                           struct perturbs * ppt,
