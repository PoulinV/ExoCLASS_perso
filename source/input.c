--- conflicted
+++ resolved
@@ -2699,8 +2699,7 @@
   }
   /* end of z_max section */
 
-<<<<<<< HEAD
-  /*MArchi Lya*/
+  /* Lya calculation*/
   class_call(parser_read_string(pfc,"compute_neff_Lya",&string1,&flag1,errmsg),
              errmsg,
              errmsg);
@@ -2709,11 +2708,7 @@
   }
   class_read_double("Lya_k_s_over_km",psp->Lya_k_s_over_km);
   class_read_double("Lya_z",psp->Lya_z);
-  /*end Lya*/
-
-  class_read_string("root",pop->root);
-
-=======
+
   class_call(parser_read_string(pfc,"root",&string1,&flag1,errmsg),
              errmsg,
              errmsg);
@@ -2721,7 +2716,7 @@
     class_test(strlen(string1)>_FILENAMESIZE_-32,errmsg,"Root directory name is too long. Please install in other directory, or increase _FILENAMESIZE_ in common.h");
     strcpy(pop->root,string1);
   }
->>>>>>> 9533387d
+
   class_call(parser_read_string(pfc,
                                 "headers",
                                 &(string1),
@@ -2801,111 +2796,6 @@
   class_read_int("output_verbose",
                  pop->output_verbose);
 
-<<<<<<< HEAD
-  /** (h) all precision parameters */
-
-  /** - (h.1.) parameters related to the background */
-
-  class_read_double("a_ini_over_a_today_default",ppr->a_ini_over_a_today_default);
-  class_read_double("back_integration_stepsize",ppr->back_integration_stepsize);
-  class_read_double("tol_background_integration",ppr->tol_background_integration);
-  class_read_double("tol_initial_Omega_r",ppr->tol_initial_Omega_r);
-  class_read_double("tol_ncdm_initial_w",ppr->tol_ncdm_initial_w);
-  class_read_double("safe_phi_scf",ppr->safe_phi_scf);
-  class_read_double("safe_phi_scf",ppr->safe_phi_scf);
-  class_read_double("tol_tau_eq",ppr->tol_tau_eq);
-
-  /** - (h.2.) parameters related to the thermodynamics */
-
-  class_read_string("sBBN file",ppr->sBBN_file);
-
-  class_read_double("recfast_z_initial",ppr->recfast_z_initial);
-
-  class_read_int("recfast_Nz0",ppr->recfast_Nz0);
-  class_read_double("tol_thermo_integration",ppr->tol_thermo_integration);
-
-  class_read_int("recfast_Heswitch",ppr->recfast_Heswitch);
-  class_read_double("recfast_fudge_He",ppr->recfast_fudge_He);
-
-  class_read_int("recfast_Hswitch",ppr->recfast_Hswitch);
-  class_read_double("recfast_fudge_H",ppr->recfast_fudge_H);
-  if (ppr->recfast_Hswitch == _TRUE_) {
-    class_read_double("recfast_delta_fudge_H",ppr->recfast_delta_fudge_H);
-    class_read_double("recfast_AGauss1",ppr->recfast_AGauss1);
-    class_read_double("recfast_AGauss2",ppr->recfast_AGauss2);
-    class_read_double("recfast_zGauss1",ppr->recfast_zGauss1);
-    class_read_double("recfast_zGauss2",ppr->recfast_zGauss2);
-    class_read_double("recfast_wGauss1",ppr->recfast_wGauss1);
-    class_read_double("recfast_wGauss2",ppr->recfast_wGauss2);
-  }
-
-  class_read_double("recfast_z_He_1",ppr->recfast_z_He_1);
-  class_read_double("recfast_delta_z_He_1",ppr->recfast_delta_z_He_1);
-  class_read_double("recfast_z_He_2",ppr->recfast_z_He_2);
-  class_read_double("recfast_delta_z_He_2",ppr->recfast_delta_z_He_2);
-  class_read_double("recfast_z_He_3",ppr->recfast_z_He_3);
-  class_read_double("recfast_delta_z_He_3",ppr->recfast_delta_z_He_3);
-  class_read_double("recfast_x_He0_trigger",ppr->recfast_x_He0_trigger);
-  class_read_double("recfast_x_He0_trigger2",ppr->recfast_x_He0_trigger2);
-  class_read_double("recfast_x_He0_trigger_delta",ppr->recfast_x_He0_trigger_delta);
-  class_read_double("recfast_x_H0_trigger",ppr->recfast_x_H0_trigger);
-  class_read_double("recfast_x_H0_trigger2",ppr->recfast_x_H0_trigger2);
-  class_read_double("recfast_x_H0_trigger_delta",ppr->recfast_x_H0_trigger_delta);
-  class_read_double("recfast_H_frac",ppr->recfast_H_frac);
-
-  class_read_string("Alpha_inf hyrec file",ppr->hyrec_Alpha_inf_file);
-  class_read_string("R_inf hyrec file",ppr->hyrec_R_inf_file);
-  class_read_string("two_photon_tables hyrec file",ppr->hyrec_two_photon_tables_file);
-
-  class_read_double("reionization_z_start_max",ppr->reionization_z_start_max);
-  class_read_double("reionization_sampling",ppr->reionization_sampling);
-  class_read_double("reionization_optical_depth_tol",ppr->reionization_optical_depth_tol);
-  class_read_double("reionization_start_factor",ppr->reionization_start_factor);
-
-  class_read_int("thermo_rate_smoothing_radius",ppr->thermo_rate_smoothing_radius);
-
-  /** - (h.3.) parameters related to the perturbations */
-
-  class_read_int("evolver",ppr->evolver);
-
-  class_read_double("k_scalar_min_tau0",ppr->k_min_tau0); // obsolete precision parameter: read for compatibility with old precision files
-  class_read_double("k_scalar_max_tau0_over_l_max",ppr->k_max_tau0_over_l_max); // obsolete precision parameter: read for compatibility with old precision files
-  class_read_double("k_scalar_step_sub",ppr->k_step_sub); // obsolete precision parameter: read for compatibility with old precision files
-  class_read_double("k_scalar_step_super",ppr->k_step_super); // obsolete precision parameter: read for compatibility with old precision files
-  class_read_double("k_scalar_step_transition",ppr->k_step_transition); // obsolete precision parameter: read for compatibility with old precision files
-  class_read_double("k_scalar_k_per_decade_for_pk",ppr->k_per_decade_for_pk); // obsolete precision parameter: read for compatibility with old precision files
-  class_read_double("k_scalar_k_per_decade_for_bao",ppr->k_per_decade_for_bao); // obsolete precision parameter: read for compatibility with old precision files
-  class_read_double("k_scalar_bao_center",ppr->k_bao_center); // obsolete precision parameter: read for compatibility with old precision files
-  class_read_double("k_scalar_bao_width",ppr->k_bao_width); // obsolete precision parameter: read for compatibility with old precision files
-
-  class_read_double("k_min_tau0",ppr->k_min_tau0);
-  class_read_double("k_max_tau0_over_l_max",ppr->k_max_tau0_over_l_max);
-  class_read_double("k_step_sub",ppr->k_step_sub);
-  class_read_double("k_step_super",ppr->k_step_super);
-  class_read_double("k_step_transition",ppr->k_step_transition);
-  class_read_double("k_step_super_reduction",ppr->k_step_super_reduction);
-  class_read_double("k_per_decade_for_pk",ppr->k_per_decade_for_pk);
-  if(pba->Omega0_idm>0.){
-  class_read_double("idmdr_boost_k_per_decade_for_pk",ppr->idmdr_boost_k_per_decade_for_pk);//ethos
-  class_test((ppr->idmdr_boost_k_per_decade_for_pk<1.),
-             errmsg,
-             "k_per_decade_for_pk_idmdr has to be larger or equal to k_per_decade_for_pk");
-  }
-  class_read_double("k_per_decade_for_bao",ppr->k_per_decade_for_bao);
-  class_read_double("k_bao_center",ppr->k_bao_center);
-  class_read_double("k_bao_width",ppr->k_bao_width);
-
-  class_read_double("start_small_k_at_tau_c_over_tau_h",ppr->start_small_k_at_tau_c_over_tau_h);
-  class_read_double("start_large_k_at_tau_h_over_tau_k",ppr->start_large_k_at_tau_h_over_tau_k);
-  class_read_double("tight_coupling_trigger_tau_c_over_tau_h",ppr->tight_coupling_trigger_tau_c_over_tau_h);
-  class_read_double("tight_coupling_trigger_tau_c_over_tau_k",ppr->tight_coupling_trigger_tau_c_over_tau_k);
-  class_read_double("start_sources_at_tau_c_over_tau_h",ppr->start_sources_at_tau_c_over_tau_h);
-
-  class_read_int("tight_coupling_approximation",ppr->tight_coupling_approximation);
-=======
-  /** (h) deal with special parameters, and deprecated ones */
->>>>>>> 9533387d
-
   class_read_double("dark_tight_coupling_trigger_tau_c_over_tau_h",ppr->dark_tight_coupling_trigger_tau_c_over_tau_h);
   class_read_double("dark_tight_coupling_trigger_tau_c_over_tau_k",ppr->dark_tight_coupling_trigger_tau_c_over_tau_k);
 
@@ -2929,53 +2819,6 @@
     pth->compute_cb2_derivatives = _TRUE_;
   }
 
-<<<<<<< HEAD
-  class_read_int("l_max_g",ppr->l_max_g);
-  class_read_int("l_max_pol_g",ppr->l_max_pol_g);
-  class_read_int("l_max_dr",ppr->l_max_dr);
-  class_read_int("l_max_ur",ppr->l_max_ur);
-  if (pba->N_ncdm>0)
-    class_read_int("l_max_ncdm",ppr->l_max_ncdm);
-  class_read_int("l_max_g_ten",ppr->l_max_g_ten);
-  class_read_int("l_max_pol_g_ten",ppr->l_max_pol_g_ten);
-  class_read_double("curvature_ini",ppr->curvature_ini);
-  class_read_double("entropy_ini",ppr->entropy_ini);
-  class_read_double("gw_ini",ppr->gw_ini);
-  class_read_double("perturb_integration_stepsize",ppr->perturb_integration_stepsize);
-  class_read_double("tol_tau_approx",ppr->tol_tau_approx);
-  class_read_double("tol_perturb_integration",ppr->tol_perturb_integration);
-  class_read_double("perturb_sampling_stepsize",ppr->perturb_sampling_stepsize);
-
-  class_read_int("radiation_streaming_approximation",ppr->radiation_streaming_approximation);
-  class_read_double("radiation_streaming_trigger_tau_over_tau_k",ppr->radiation_streaming_trigger_tau_over_tau_k);
-  class_read_double("radiation_streaming_trigger_tau_c_over_tau",ppr->radiation_streaming_trigger_tau_c_over_tau);
-
-  class_read_int("dark_radiation_streaming_approximation",ppr->dark_radiation_streaming_approximation);//ethos
-  class_test((ppr->dark_radiation_streaming_approximation != rsa_idr_none) && pth->nindex_dark<2,
-             errmsg,
-             "please choose dark_radiation_streaming_approximation = 0 for nindex_dark<2");
-  class_read_double("dark_radiation_streaming_trigger_tau_over_tau_k",ppr->dark_radiation_streaming_trigger_tau_over_tau_k);//ethos
-  class_read_double("dark_radiation_streaming_trigger_tau_c_over_tau",ppr->dark_radiation_streaming_trigger_tau_c_over_tau);//ethos
-  //class_read_int("idr_nature",ppr->idr_nature);//ethos
-  class_call(parser_read_string(pfc,"idr_nature",&string1,&flag1,errmsg),
-             errmsg,
-             errmsg);
-  if (flag1 == _TRUE_) {
-    if ((strstr(string1,"free_streaming") != NULL) || (strstr(string1,"Free_Streaming") != NULL) || (strstr(string1,"Free_streaming") != NULL) || (strstr(string1,"FREE_STREAMING") != NULL)) {
-      ppr->idr_nature = idr_free_streaming;
-    }
-    if ((strstr(string1,"fluid") != NULL) || (strstr(string1,"Fluid") != NULL) || (strstr(string1,"FLUID") != NULL)) {
-      ppr->idr_nature = idr_fluid;
-    }
-  }
-
-  class_read_int("ur_fluid_approximation",ppr->ur_fluid_approximation);
-  class_read_int("ncdm_fluid_approximation",ppr->ncdm_fluid_approximation);
-  class_read_double("ur_fluid_trigger_tau_over_tau_k",ppr->ur_fluid_trigger_tau_over_tau_k);
-  class_read_double("ncdm_fluid_trigger_tau_over_tau_k",ppr->ncdm_fluid_trigger_tau_over_tau_k);
-
-=======
->>>>>>> 9533387d
   class_test(ppr->ur_fluid_trigger_tau_over_tau_k==ppr->radiation_streaming_trigger_tau_over_tau_k,
              errmsg,
              "please choose different values for precision parameters ur_fluid_trigger_tau_over_tau_k and radiation_streaming_trigger_tau_over_tau_k, in order to avoid switching two approximation schemes at the same time");
@@ -3109,13 +2952,8 @@
 
   }
 
-<<<<<<< HEAD
-  /** - (i.5) special buisness if we want Halofit with wa_fld non-zero:
-      so-called "Pk-equal method" of 0810.0190 and 1601.07230 */
-=======
   /** - (i.5) special steps if we want Halofit with wa_fld non-zero:
         so-called "Pk_equal method" of 0810.0190 and 1601.07230 */
->>>>>>> 9533387d
 
   if ((pnl->method == nl_halofit) && (pba->Omega0_fld != 0.) && (pba->wa_fld != 0.))
     pnl->has_pk_eq = _TRUE_;
@@ -3499,258 +3337,6 @@
 
 int input_default_precision ( struct precision * ppr ) {
 
-<<<<<<< HEAD
-  /** Initialize presicion parameters for different structures:
-   * - parameters related to the background
-   */
-
-  ppr->a_ini_over_a_today_default = 1.e-14;
-  ppr->back_integration_stepsize = 7.e-3;
-  ppr->tol_background_integration = 1.e-2;
-
-  ppr->tol_initial_Omega_r = 1.e-4;
-  ppr->tol_M_ncdm = 1.e-7;
-  ppr->tol_ncdm = 1.e-3;
-  ppr->tol_ncdm_synchronous = 1.e-3;
-  ppr->tol_ncdm_newtonian = 1.e-5;
-  ppr->tol_ncdm_bg = 1.e-5;
-  ppr->tol_ncdm_initial_w=1.e-3;
-
-  ppr->tol_tau_eq = 1.e-6;
-
-  /**
-   * - parameters related to the thermodynamics
-   */
-
-  /* for bbn */
-  sprintf(ppr->sBBN_file,__CLASSDIR__);
-  strcat(ppr->sBBN_file,"/bbn/sBBN_2017.dat");
-
-  /* for recombination */
-
-  ppr->recfast_z_initial=1.e4;
-
-  ppr->recfast_Nz0=20000;
-  ppr->tol_thermo_integration=1.e-2;
-
-  ppr->recfast_Heswitch=6;                 /* from recfast 1.4 */
-  ppr->recfast_fudge_He=0.86;              /* from recfast 1.4 */
-
-  ppr->recfast_Hswitch = _TRUE_;           /* from recfast 1.5 */
-  ppr->recfast_fudge_H = 1.14;             /* from recfast 1.4 */
-  ppr->recfast_delta_fudge_H = -0.015;     /* from recfast 1.5.2 */
-  ppr->recfast_AGauss1 = -0.14;            /* from recfast 1.5 */
-  ppr->recfast_AGauss2 =  0.079;           /* from recfast 1.5.2 */
-  ppr->recfast_zGauss1 =  7.28;            /* from recfast 1.5 */
-  ppr->recfast_zGauss2 =  6.73;            /* from recfast 1.5.2 */
-  ppr->recfast_wGauss1 =  0.18;            /* from recfast 1.5 */
-  ppr->recfast_wGauss2 =  0.33;            /* from recfast 1.5 */
-
-  ppr->recfast_z_He_1 = 8000.;             /* from recfast 1.4 */
-  ppr->recfast_delta_z_He_1 = 50.;         /* found to be OK on 3.09.10 */
-  ppr->recfast_z_He_2 = 5000.;             /* from recfast 1.4 */
-  ppr->recfast_delta_z_He_2 = 100.;        /* found to be OK on 3.09.10 */
-  ppr->recfast_z_He_3 = 3500.;             /* from recfast 1.4 */
-  ppr->recfast_delta_z_He_3 = 50.;         /* found to be OK on 3.09.10 */
-  ppr->recfast_x_He0_trigger = 0.995;      /* raised from 0.99 to 0.995 for smoother Helium */
-  ppr->recfast_x_He0_trigger2 = 0.995;     /* raised from 0.985 to same as previous one for smoother Helium */
-  ppr->recfast_x_He0_trigger_delta = 0.05; /* found to be OK on 3.09.10 */
-  ppr->recfast_x_H0_trigger = 0.995;       /* raised from 0.99 to 0.995 for smoother Hydrogen */
-  ppr->recfast_x_H0_trigger2 = 0.995;      /* raised from 0.98 to same as previous one for smoother Hydrogen */
-  ppr->recfast_x_H0_trigger_delta = 0.05;  /* found to be OK on 3.09.10 */
-
-  ppr->recfast_H_frac=1.e-3;               /* from recfast 1.4 */
-
-  sprintf(ppr->hyrec_Alpha_inf_file,__CLASSDIR__);
-  strcat(ppr->hyrec_Alpha_inf_file,"/hyrec/Alpha_inf.dat");
-  sprintf(ppr->hyrec_R_inf_file,__CLASSDIR__);
-  strcat(ppr->hyrec_R_inf_file,"/hyrec/R_inf.dat");
-  sprintf(ppr->hyrec_two_photon_tables_file,__CLASSDIR__);
-  strcat(ppr->hyrec_two_photon_tables_file,"/hyrec/two_photon_tables.dat");
-
-  /* for reionization */
-
-  ppr->reionization_z_start_max = 50.;
-  ppr->reionization_sampling=5.e-2;
-  ppr->reionization_optical_depth_tol=1.e-4;
-  ppr->reionization_start_factor=8.;
-
-  /* general */
-
-  ppr->thermo_rate_smoothing_radius=50;
-
-  /**
-   * - parameters related to the perturbations
-   */
-
-  ppr->evolver = ndf15;
-
-  ppr->k_min_tau0=0.1;
-  ppr->k_max_tau0_over_l_max=2.4; // very relevant for accuracy of lensed ClTT at highest l's
-  ppr->k_step_sub=0.05;
-  ppr->k_step_super=0.002;
-  ppr->k_step_transition=0.2;
-  ppr->k_step_super_reduction=0.1;
-  ppr->k_per_decade_for_pk=10.;
-  ppr->idmdr_boost_k_per_decade_for_pk=1.;//ethos//this is multiplied by nindex_dark (if>=2) in perturbations
-  ppr->k_per_decade_for_bao=70.;
-  ppr->k_bao_center=3.;
-  ppr->k_bao_width=4.;
-
-  ppr->start_small_k_at_tau_c_over_tau_h = 0.0015;  /* decrease to start earlier in time */
-  ppr->start_large_k_at_tau_h_over_tau_k = 0.07;  /* decrease to start earlier in time */
-  ppr->tight_coupling_trigger_tau_c_over_tau_h=0.015; /* decrease to switch off earlier in time */
-  ppr->tight_coupling_trigger_tau_c_over_tau_k=0.01; /* decrease to switch off earlier in time */
-  ppr->start_sources_at_tau_c_over_tau_h = 0.008; /* decrease to start earlier in time */
-  ppr->tight_coupling_approximation=(int)compromise_CLASS;
-
-  ppr->l_max_g=12;
-  ppr->l_max_pol_g=10;
-  ppr->l_max_dr=17;
-  ppr->l_max_ur=17;
-  ppr->l_max_idr=17; //ethos
-  ppr->l_max_ncdm=17;
-  ppr->l_max_g_ten=5;
-  ppr->l_max_pol_g_ten=5;
-
-  ppr->curvature_ini=1.; /* initial curvature; used to fix adiabatic initial conditions; must remain fixed to one as long as the primordial adiabatic spectrum stands for the curvature power spectrum */
-  ppr->entropy_ini=1.;   /* initial entropy; used to fix isocurvature initial conditions; must remain fixed to one as long as the primordial isocurvature spectrum stands for an entropy power spectrum */
-  //ppr->gw_ini=0.25; /* to match normalization convention for GW in most of literature and ensure standard definition of r */
-  ppr->gw_ini=1.;
-
-  ppr->perturb_integration_stepsize=0.5;
-
-  ppr->tol_tau_approx=1.e-10;
-  ppr->tol_perturb_integration=1.e-5;
-  ppr->perturb_sampling_stepsize=0.10;
-
-  ppr->radiation_streaming_approximation = rsa_MD_with_reio;
-  ppr->radiation_streaming_trigger_tau_over_tau_k = 45.;
-  ppr->radiation_streaming_trigger_tau_c_over_tau = 5.;
-
-  ppr->dark_tight_coupling_trigger_tau_c_over_tau_h=0.005; /* decrease to switch off earlier in time */
-  ppr->dark_tight_coupling_trigger_tau_c_over_tau_k=0.01; /* be carefull: P(k) at small scales is very sensitive to this value*/
-
-  ppr->dark_radiation_streaming_approximation = rsa_idr_none;
-  ppr->dark_radiation_streaming_trigger_tau_over_tau_k = 50.;
-  ppr->dark_radiation_streaming_trigger_tau_c_over_tau = 10.;
-
-
-  ppr->ur_fluid_approximation = ufa_CLASS;
-  ppr->ur_fluid_trigger_tau_over_tau_k = 30.;
-
-  ppr->ncdm_fluid_approximation = ncdmfa_CLASS;
-  ppr->ncdm_fluid_trigger_tau_over_tau_k = 31.;
-
-  ppr->neglect_CMB_sources_below_visibility = 1.e-3;
-
-  ppr->idr_nature = idr_free_streaming;//ethos
-
-  /**
-   * - parameter related to the primordial spectra
-   */
-
-  ppr->k_per_decade_primordial = 10.;
-
-  ppr->primordial_inflation_ratio_min=100.;
-  ppr->primordial_inflation_ratio_max=1/50.;
-  ppr->primordial_inflation_phi_ini_maxit=10000;
-  ppr->primordial_inflation_pt_stepsize=0.01;
-  ppr->primordial_inflation_bg_stepsize=0.005;
-  ppr->primordial_inflation_tol_integration=1.e-3;
-  ppr->primordial_inflation_attractor_precision_pivot=0.001;
-  ppr->primordial_inflation_attractor_precision_initial=0.1;
-  ppr->primordial_inflation_attractor_maxit=10;
-  ppr->primordial_inflation_tol_curvature=1.e-3;
-  ppr->primordial_inflation_aH_ini_target=0.9;
-  ppr->primordial_inflation_end_dphi=1.e-10;
-  ppr->primordial_inflation_end_logstep=10.;
-  ppr->primordial_inflation_small_epsilon=0.1;
-  ppr->primordial_inflation_small_epsilon_tol=0.01;
-  ppr->primordial_inflation_extra_efolds=2.;
-
-  /**
-   * - parameter related to the transfer functions
-   */
-
-  ppr->l_logstep=1.12;
-  ppr->l_linstep=40;
-
-  ppr->hyper_x_min = 1.e-5;
-  ppr->hyper_sampling_flat = 8.;
-  ppr->hyper_sampling_curved_low_nu = 7.0; // changed from 6.0 to 7.0 in v2.6.0, otherwise C2 can be very wrong with large curvature
-  ppr->hyper_sampling_curved_high_nu = 3.0;
-  ppr->hyper_nu_sampling_step = 1000.;
-  ppr->hyper_phi_min_abs = 1.e-10;
-  ppr->hyper_x_tol = 1.e-4;
-  ppr->hyper_flat_approximation_nu = 4000.;
-
-  ppr->q_linstep=0.45;
-  ppr->q_logstep_spline=170.;
-  ppr->q_logstep_open=6.;
-  ppr->q_logstep_trapzd=20.;
-  ppr->q_numstep_transition=250.;
-
-  ppr->transfer_neglect_delta_k_S_t0 = 0.15;
-  ppr->transfer_neglect_delta_k_S_t1 = 0.04;
-  ppr->transfer_neglect_delta_k_S_t2 = 0.15;
-  ppr->transfer_neglect_delta_k_S_e = 0.11;
-  ppr->transfer_neglect_delta_k_V_t1 = 1.;
-  ppr->transfer_neglect_delta_k_V_t2 = 1.;
-  ppr->transfer_neglect_delta_k_V_e = 1.;
-  ppr->transfer_neglect_delta_k_V_b = 1.;
-  ppr->transfer_neglect_delta_k_T_t2 = 0.2;
-  ppr->transfer_neglect_delta_k_T_e = 0.25;
-  ppr->transfer_neglect_delta_k_T_b = 0.1;
-
-  ppr->transfer_neglect_late_source = 400.;
-
-  ppr->l_switch_limber=10.;
-  // For density Cl, we recommend not to use the Limber approximation
-  // at all, and hence to put here a very large number (e.g. 10000); but
-  // if you have wide and smooth selection functions you may wish to
-  // use it; then 100 might be OK
-  ppr->l_switch_limber_for_nc_local_over_z=100.;
-  // For terms integrated along the line-of-sight involving spherical
-  // Bessel functions (but not their derivatives), Limber
-  // approximation works well. High precision can be reached with 2000
-  // only. But if you have wide and smooth selection functions you may
-  // reduce to e.g. 30.
-  ppr->l_switch_limber_for_nc_los_over_z=30.;
-
-  ppr->selection_cut_at_sigma=5.;
-  ppr->selection_sampling=50;
-  ppr->selection_sampling_bessel=20;
-  ppr->selection_sampling_bessel_los=ppr->selection_sampling_bessel;
-  ppr->selection_tophat_edge=0.1;
-
-  /**
-   * - parameters related to spectra module
-   */
-
-  /* nothing */
-
-  /**
-   * - parameters related to nonlinear module
-   */
-
-  ppr->halofit_min_k_nonlinear = 1.e-4;
-  ppr->halofit_min_k_max = 5.;
-  ppr->halofit_k_per_decade = 80.;
-  ppr->halofit_sigma_precision = 0.05;
-  ppr->halofit_tol_sigma = 1.e-6;
-  ppr->pk_eq_z_max = 5.;
-
-  /**
-   * - parameter related to lensing
-   */
-
-  ppr->accurate_lensing=_FALSE_;
-  ppr->num_mu_minus_lmax=70;
-  ppr->delta_l_max=500; // 750 for 0.2% near l_max, 1000 for 0.1%
-
-=======
->>>>>>> 9533387d
   /**
    * - automatic estimate of machine precision
    */
