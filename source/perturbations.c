--- conflicted
+++ resolved
@@ -751,14 +751,11 @@
         if (ppt->has_nc_rsd == _TRUE_) {
           ppt->has_source_theta_m = _TRUE_;
           if (pba->has_ncdm == _TRUE_)
-<<<<<<< HEAD
-            ppt->has_source_theta_cb = _TRUE_; //probably we do not need theta_cb at all, rsd always defined for the total matter
-=======
+
             /* we may not need theta_cb at all, rsd always defined for
                the total matter, but at least this is made
                available */
               ppt->has_source_theta_cb = _TRUE_;
->>>>>>> 9533387d
         }
         if (ppt->has_nc_lens == _TRUE_) {
           ppt->has_source_phi_plus_psi = _TRUE_;
@@ -6320,8 +6317,6 @@
         rho_m += ppw->pvecback[pba->index_bg_rho_dcdm];
       }
 
-<<<<<<< HEAD
-
       /* ethos interacting dark matter */
 
       if (pba->has_idm == _TRUE_) {
@@ -6332,12 +6327,6 @@
       /* infer delta_cb */
       if (ppt->has_source_delta_cb)
         ppw->delta_cb = delta_rho_m/rho_m;
-
-=======
-      /* infer delta_cb */
-      if (ppt->has_source_delta_cb)
-       ppw->delta_cb = delta_rho_m/rho_m;
->>>>>>> 9533387d
 
       /* include any other species non-relativistic today (like ncdm species) */
 
@@ -7058,11 +7047,8 @@
   /** - define local variables */
   double k;
   int index_md;
-<<<<<<< HEAD
-  struct precision * ppr;//ethos
-=======
+
   struct precision * ppr;
->>>>>>> 9533387d
   struct background * pba;
   struct thermo * pth;
   struct perturbs * ppt;
@@ -7105,11 +7091,8 @@
   pppaw = parameters_and_workspace;
   k = pppaw->k;
   index_md = pppaw->index_md;
-<<<<<<< HEAD
-  ppr = pppaw->ppr;//ethos
-=======
+
   ppr = pppaw->ppr;
->>>>>>> 9533387d
   pba = pppaw->pba;
   pth = pppaw->pth;
   ppt = pppaw->ppt;
