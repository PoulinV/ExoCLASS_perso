/** @file background.c Documented background module
 *
 * * Julien Lesgourgues, 17.04.2011
 * * routines related to ncdm written by T. Tram in 2011
 *
 * Deals with the cosmological background evolution.
 * This module has two purposes:
 *
 * - at the beginning, to initialize the background, i.e. to integrate
 *    the background equations, and store all background quantities
 *    as a function of conformal time inside an interpolation table.
 *
 * - to provide routines which allow other modules to evaluate any
 *    background quantity for a given value of the conformal time (by
 *    interpolating within the interpolation table), or to find the
 *    correspondence between redshift and conformal time.
 *
 *
 * The overall logic in this module is the following:
 *
 * 1. most background parameters that we will call {A}
 * (e.g. rho_gamma, ..) can be expressed as simple analytical
 * functions of a few variables that we will call {B} (in simplest
 * models, of the scale factor 'a'; in extended cosmologies, of 'a'
 * plus e.g. (phi, phidot) for quintessence, or some temperature for
 * exotic particles, etc...).
 *
 * 2. in turn, quantities {B} can be found as a function of conformal
 * time by integrating the background equations.
 *
 * 3. some other quantities that we will call {C} (like e.g. the
 * sound horizon or proper time) also require an integration with
 * respect to time, that cannot be inferred analytically from
 * parameters {B}.
 *
 * So, we define the following routines:
 *
 * - background_functions() returns all background
 *    quantities {A} as a function of quantities {B}.
 *
 * - background_solve() integrates the quantities {B} and {C} with
 *    respect to conformal time; this integration requires many calls
 *    to background_functions().
 *
 * - the result is stored in the form of a big table in the background
 *    structure. There is one column for conformal time 'tau'; one or
 *    more for quantities {B}; then several columns for quantities {A}
 *    and {C}.
 *
 * Later in the code, if we know the variables {B} and need some
 * quantity {A}, the quickest and most precise way is to call directly
 * background_functions() (for instance, in simple models, if we want
 * H at a given value of the scale factor). If we know 'tau' and want
 * any other quantity, we can call background_at_tau(), which
 * interpolates in the table and returns all values. Finally it can be
 * useful to get 'tau' for a given redshift 'z': this can be done with
 * background_tau_of_z(). So if we are somewhere in the code, knowing
 * z and willing to get background quantities, we should call first
 * background_tau_of_z() and then background_at_tau().
 *
 *
 * In order to save time, background_at_tau() can be called in three
 * modes: short_info, normal_info, long_info (returning only essential
 * quantities, or useful quantities, or rarely useful
 * quantities). Each line in the interpolation table is a vector whose
 * first few elements correspond to the short_info format; a larger
 * fraction contribute to the normal format; and the full vector
 * corresponds to the long format. The guideline is that short_info
 * returns only geometric quantities like a, H, H'; normal format
 * returns quantities strictly needed at each step in the integration
 * of perturbations; long_info returns quantities needed only
 * occasionally.
 *
 * In summary, the following functions can be called from other modules:
 *
 * -# background_init() at the beginning
 * -# background_at_tau(), background_tau_of_z() at any later time
 * -# background_free() at the end, when no more calls to the previous functions are needed
 */

#include "background.h"

/**
 * Background quantities at given conformal time tau.
 *
 * Evaluates all background quantities at a given value of
 * conformal time by reading the pre-computed table and interpolating.
 *
 * @param pba           Input: pointer to background structure (containing pre-computed table)
 * @param tau           Input: value of conformal time
 * @param return_format Input: format of output vector (short, normal, long)
 * @param intermode     Input: interpolation mode (normal or closeby)
 * @param last_index    Input/Output: index of the previous/current point in the interpolation array (input only for closeby mode, output for both)
 * @param pvecback      Output: vector (assumed to be already allocated)
 * @return the error status
 */

int background_at_tau(
                      struct background *pba,
                      double tau,
                      short return_format,
                      short intermode,
                      int * last_index,
                      double * pvecback /* vector with argument pvecback[index_bg] (must be already allocated with a size compatible with return_format) */
                      ) {

  /** Summary: */

  /** - define local variables */

  /* size of output vector, controlled by input parameter return_format */
  int pvecback_size;

  /** - check that tau is in the pre-computed range */

  class_test(tau < pba->tau_table[0],
             pba->error_message,
             "out of range: tau=%e < tau_min=%e, you should decrease the precision parameter a_ini_over_a_today_default\n",tau,pba->tau_table[0]);

  class_test(tau > pba->tau_table[pba->bt_size-1],
             pba->error_message,
             "out of range: tau=%e > tau_max=%e\n",tau,pba->tau_table[pba->bt_size-1]);

  /** - deduce length of returned vector from format mode */

  if (return_format == pba->normal_info) {
    pvecback_size=pba->bg_size_normal;
  }
  else {
    if (return_format == pba->short_info) {
      pvecback_size=pba->bg_size_short;
    }
    else {
      pvecback_size=pba->bg_size;
    }
  }

  /** - interpolate from pre-computed table with array_interpolate()
      or array_interpolate_growing_closeby() (depending on
      interpolation mode) */

  if (intermode == pba->inter_normal) {
    class_call(array_interpolate_spline(
                                        pba->tau_table,
                                        pba->bt_size,
                                        pba->background_table,
                                        pba->d2background_dtau2_table,
                                        pba->bg_size,
                                        tau,
                                        last_index,
                                        pvecback,
                                        pvecback_size,
                                        pba->error_message),
               pba->error_message,
               pba->error_message);
  }
  if (intermode == pba->inter_closeby) {
    class_call(array_interpolate_spline_growing_closeby(
                                                        pba->tau_table,
                                                        pba->bt_size,
                                                        pba->background_table,
                                                        pba->d2background_dtau2_table,
                                                        pba->bg_size,
                                                        tau,
                                                        last_index,
                                                        pvecback,
                                                        pvecback_size,
                                                        pba->error_message),
               pba->error_message,
               pba->error_message);
  }

  return _SUCCESS_;
}

/**
 * Conformal time at given redshift.
 *
 * Returns tau(z) by interpolation from pre-computed table.
 *
 * @param pba Input: pointer to background structure
 * @param z   Input: redshift
 * @param tau Output: conformal time
 * @return the error status
 */

int background_tau_of_z(
                        struct background *pba,
                        double z,
                        double * tau
                        ) {

  /** Summary: */

  /** - define local variables */

  /* necessary for calling array_interpolate(), but never used */
  int last_index;

  /** - check that \f$ z \f$ is in the pre-computed range */
  class_test(z < pba->z_table[pba->bt_size-1],
             pba->error_message,
             "out of range: z=%e < z_min=%e\n",z,pba->z_table[pba->bt_size-1]);

  class_test(z > pba->z_table[0],
             pba->error_message,
             "out of range: a=%e > a_max=%e\n",z,pba->z_table[0]);

  /** - interpolate from pre-computed table with array_interpolate() */
  class_call(array_interpolate_spline(
                                      pba->z_table,
                                      pba->bt_size,
                                      pba->tau_table,
                                      pba->d2tau_dz2_table,
                                      1,
                                      z,
                                      &last_index,
                                      tau,
                                      1,
                                      pba->error_message),
             pba->error_message,
             pba->error_message);

  return _SUCCESS_;
}

/**
 * Background quantities at given \f$ a \f$.
 *
 * Function evaluating all background quantities which can be computed
 * analytically as a function of {B} parameters such as the scale factor 'a'
 * (see discussion at the beginning of this file). In extended
 * cosmological models, the pvecback_B vector contains other input parameters than
 * just 'a', e.g. (phi, phidot) for quintessence, some temperature of
 * exotic relics, etc...
 *
 * @param pba           Input: pointer to background structure
 * @param pvecback_B    Input: vector containing all {B} type quantities (scale factor, ...)
 * @param return_format Input: format of output vector
 * @param pvecback      Output: vector of background quantities (assumed to be already allocated)
 * @return the error status
 */

int background_functions(
                         struct background *pba,
                         double * pvecback_B, /* Vector containing all {B} quantities. */
                         short return_format,
                         double * pvecback /* vector with argument pvecback[index_bg] (must be already allocated with a size compatible with return_format) */
                         ) {

  /** Summary: */

  /** - define local variables */

  /* total density */
  double rho_tot;
  /* total pressure */
  double p_tot;
  /* total relativistic density */
  double rho_r;
  /* total non-relativistic density */
  double rho_m;
  /* scale factor relative to scale factor today */
  double a_rel;
  /* background ncdm quantities */
  double rho_ncdm,p_ncdm,pseudo_p_ncdm;
  /* index for n_ncdm species */
  int n_ncdm;
  /* fluid's time-dependent equation of state parameter */
  double w_fld, dw_over_da, integral_fld;
  /* scale factor */
  double a;
  /* scalar field quantities */
  double phi, phi_prime;
  /* Since we only know a_prime_over_a after we have rho_tot, 
     it is not possible to simply sum up p_tot_prime directly.
     Instead we sum up dp_dloga = p_prime/a_prime_over_a. The formula is
     p_prime = a_prime_over_a * dp_dloga = a_prime_over_a * Sum [ (w_prime/a_prime_over_a -3(1+w)w)rho].
     Note: The scalar field contribution must be added in the end, as an exception!*/
  double dp_dloga;

  /** - initialize local variables */
  a = pvecback_B[pba->index_bi_a];
  rho_tot = 0.;
  p_tot = 0.;
  dp_dloga = 0.;
  rho_r=0.;
  rho_m=0.;
  a_rel = a / pba->a_today;

  class_test(a_rel <= 0.,
             pba->error_message,
             "a = %e instead of strictly positive",a_rel);

  /** - pass value of \f$ a\f$ to output */
  pvecback[pba->index_bg_a] = a;

  /** - compute each component's density and pressure */

  /* photons */
  pvecback[pba->index_bg_rho_g] = pba->Omega0_g * pow(pba->H0,2) / pow(a_rel,4);
  rho_tot += pvecback[pba->index_bg_rho_g];
  p_tot += (1./3.) * pvecback[pba->index_bg_rho_g];
  dp_dloga += -(4./3.) * pvecback[pba->index_bg_rho_g];
  rho_r += pvecback[pba->index_bg_rho_g];

  /* baryons */
  pvecback[pba->index_bg_rho_b] = pba->Omega0_b * pow(pba->H0,2) / pow(a_rel,3);
  rho_tot += pvecback[pba->index_bg_rho_b];
  p_tot += 0;
  rho_m += pvecback[pba->index_bg_rho_b];

  /* cdm */
  if (pba->has_cdm == _TRUE_) {
    pvecback[pba->index_bg_rho_cdm] = pba->Omega0_cdm * pow(pba->H0,2) / pow(a_rel,3);
    rho_tot += pvecback[pba->index_bg_rho_cdm];
    p_tot += 0.;
    rho_m += pvecback[pba->index_bg_rho_cdm];
  }

  /* dcdm */
  if (pba->has_dcdm == _TRUE_) {
    /* Pass value of rho_dcdm to output */
    pvecback[pba->index_bg_rho_dcdm] = pvecback_B[pba->index_bi_rho_dcdm];
    rho_tot += pvecback[pba->index_bg_rho_dcdm];
    p_tot += 0.;
    rho_m += pvecback[pba->index_bg_rho_dcdm];
  }

  /* dr */
  if (pba->has_dr == _TRUE_) {
    /* Pass value of rho_dr to output */
    pvecback[pba->index_bg_rho_dr] = pvecback_B[pba->index_bi_rho_dr];
    rho_tot += pvecback[pba->index_bg_rho_dr];
    p_tot += (1./3.)*pvecback[pba->index_bg_rho_dr];
    dp_dloga += -(4./3.) * pvecback[pba->index_bg_rho_dr];
    rho_r += pvecback[pba->index_bg_rho_dr];
  }

  /* Scalar field */
  if (pba->has_scf == _TRUE_) {
    phi = pvecback_B[pba->index_bi_phi_scf];
    phi_prime = pvecback_B[pba->index_bi_phi_prime_scf];
    pvecback[pba->index_bg_phi_scf] = phi; // value of the scalar field phi
    pvecback[pba->index_bg_phi_prime_scf] = phi_prime; // value of the scalar field phi derivative wrt conformal time
    pvecback[pba->index_bg_V_scf] = V_scf(pba,phi); //V_scf(pba,phi); //write here potential as function of phi
    pvecback[pba->index_bg_dV_scf] = dV_scf(pba,phi); // dV_scf(pba,phi); //potential' as function of phi
    pvecback[pba->index_bg_ddV_scf] = ddV_scf(pba,phi); // ddV_scf(pba,phi); //potential'' as function of phi
    pvecback[pba->index_bg_rho_scf] = (phi_prime*phi_prime/(2*a*a) + V_scf(pba,phi))/3.; // energy of the scalar field. The field units are set automatically by setting the initial conditions
    pvecback[pba->index_bg_p_scf] =(phi_prime*phi_prime/(2*a*a) - V_scf(pba,phi))/3.; // pressure of the scalar field
    rho_tot += pvecback[pba->index_bg_rho_scf];
    p_tot += pvecback[pba->index_bg_p_scf];
    dp_dloga += 0.0; /** <-- This depends on a_prime_over_a, so we cannot add it now! */
    //divide relativistic & nonrelativistic (not very meaningful for oscillatory models)
    rho_r += 3.*pvecback[pba->index_bg_p_scf]; //field pressure contributes radiation
    rho_m += pvecback[pba->index_bg_rho_scf] - 3.* pvecback[pba->index_bg_p_scf]; //the rest contributes matter
    //printf(" a= %e, Omega_scf = %f, \n ",a_rel, pvecback[pba->index_bg_rho_scf]/rho_tot );
  }

  /* ncdm */
  if (pba->has_ncdm == _TRUE_) {

    /* Loop over species: */
    for(n_ncdm=0; n_ncdm<pba->N_ncdm; n_ncdm++){

      /* function returning background ncdm[n_ncdm] quantities (only
         those for which non-NULL pointers are passed) */
      class_call(background_ncdm_momenta(
                                         pba->q_ncdm_bg[n_ncdm],
                                         pba->w_ncdm_bg[n_ncdm],
                                         pba->q_size_ncdm_bg[n_ncdm],
                                         pba->M_ncdm[n_ncdm],
                                         pba->factor_ncdm[n_ncdm],
                                         1./a_rel-1.,
                                         NULL,
                                         &rho_ncdm,
                                         &p_ncdm,
                                         NULL,
                                         &pseudo_p_ncdm),
                 pba->error_message,
                 pba->error_message);

      pvecback[pba->index_bg_rho_ncdm1+n_ncdm] = rho_ncdm;
      rho_tot += rho_ncdm;
      pvecback[pba->index_bg_p_ncdm1+n_ncdm] = p_ncdm;
      p_tot += p_ncdm;
      pvecback[pba->index_bg_pseudo_p_ncdm1+n_ncdm] = pseudo_p_ncdm;
      /** See e.g. Eq. A6 in 1811.00904. */
      dp_dloga += (pseudo_p_ncdm - 5*p_ncdm);
      
      /* (3 p_ncdm1) is the "relativistic" contribution to rho_ncdm1 */
      rho_r += 3.* p_ncdm;

      /* (rho_ncdm1 - 3 p_ncdm1) is the "non-relativistic" contribution
         to rho_ncdm1 */
      rho_m += rho_ncdm - 3.* p_ncdm;
    }
  }

  /* Lambda */
  if (pba->has_lambda == _TRUE_) {
    pvecback[pba->index_bg_rho_lambda] = pba->Omega0_lambda * pow(pba->H0,2);
    rho_tot += pvecback[pba->index_bg_rho_lambda];
    p_tot -= pvecback[pba->index_bg_rho_lambda];
  }

  /* fluid with w(a) and constant cs2 */
  if (pba->has_fld == _TRUE_) {

    /* get rho_fld from vector of integrated variables */
    pvecback[pba->index_bg_rho_fld] = pvecback_B[pba->index_bi_rho_fld];

    /* get w_fld from dedicated function */
    class_call(background_w_fld(pba,a,&w_fld,&dw_over_da,&integral_fld), pba->error_message, pba->error_message);
    pvecback[pba->index_bg_w_fld] = w_fld;

    // Obsolete: at the beginning, we had here the analytic integral solution corresponding to the case w=w0+w1(1-a/a0):
    // pvecback[pba->index_bg_rho_fld] = pba->Omega0_fld * pow(pba->H0,2) / pow(a_rel,3.*(1.+pba->w0_fld+pba->wa_fld)) * exp(3.*pba->wa_fld*(a_rel-1.));
    // But now everthing is integrated numerically for a given w_fld(a) defined in the function background_w_fld.

    rho_tot += pvecback[pba->index_bg_rho_fld];
    p_tot += w_fld * pvecback[pba->index_bg_rho_fld];
    dp_dloga += (a*dw_over_da-3*(1+w_fld)*w_fld)*pvecback[pba->index_bg_rho_fld];
  }

  /* relativistic neutrinos (and all relativistic relics) */
  if (pba->has_ur == _TRUE_) {
    pvecback[pba->index_bg_rho_ur] = pba->Omega0_ur * pow(pba->H0,2) / pow(a_rel,4);
    rho_tot += pvecback[pba->index_bg_rho_ur];
    p_tot += (1./3.) * pvecback[pba->index_bg_rho_ur];
    dp_dloga += -(4./3.) * pvecback[pba->index_bg_rho_ur];
    rho_r += pvecback[pba->index_bg_rho_ur];
  }

  /* interacting dark matter */
  if (pba->has_idm_dr == _TRUE_) {
    pvecback[pba->index_bg_rho_idm_dr] = pba->Omega0_idm_dr * pow(pba->H0,2) / pow(a_rel,3);
    rho_tot += pvecback[pba->index_bg_rho_idm_dr];
    p_tot += 0.;
    rho_m += pvecback[pba->index_bg_rho_idm_dr];
  }

  /* interacting dark radiation */
  if (pba->has_idr == _TRUE_) {
    pvecback[pba->index_bg_rho_idr] = pba->Omega0_idr * pow(pba->H0,2) / pow(a_rel,4);
    rho_tot += pvecback[pba->index_bg_rho_idr];
    p_tot += (1./3.) * pvecback[pba->index_bg_rho_idr];
    rho_r += pvecback[pba->index_bg_rho_idr];
  }

  /** - compute expansion rate H from Friedmann equation: this is the
      only place where the Friedmann equation is assumed. Remember
      that densities are all expressed in units of \f$ [3c^2/8\pi G] \f$, ie
      \f$ \rho_{class} = [8 \pi G \rho_{physical} / 3 c^2]\f$ */
  pvecback[pba->index_bg_H] = sqrt(rho_tot-pba->K/a/a);

  /** - compute derivative of H with respect to conformal time */
  pvecback[pba->index_bg_H_prime] = - (3./2.) * (rho_tot + p_tot) * a + pba->K/a;

  /* Total energy density*/
  pvecback[pba->index_bg_rho_tot] = rho_tot;
  
  /* Total pressure */
  pvecback[pba->index_bg_p_tot] = p_tot;

  /* Derivative of total pressure w.r.t. conformal time */
  pvecback[pba->index_bg_p_tot_prime] = a*pvecback[pba->index_bg_H]*dp_dloga;
  if (pba->has_scf == _TRUE_){
    /** The contribution of scf was not added to dp_dloga, add p_scf_prime here: */
    pvecback[pba->index_bg_p_prime_scf] = pvecback[pba->index_bg_phi_prime_scf]*
      (-pvecback[pba->index_bg_phi_prime_scf]*pvecback[pba->index_bg_H]/a-2./3.*pvecback[pba->index_bg_dV_scf]);
    pvecback[pba->index_bg_p_tot_prime] += pvecback[pba->index_bg_p_prime_scf];
  }

  /** - compute relativistic density to total density ratio */
  pvecback[pba->index_bg_Omega_r] = rho_r / rho_tot;

  /** - compute other quantities in the exhaustive, redundant format */
  if (return_format == pba->long_info) {

    /** - compute critical density */
    pvecback[pba->index_bg_rho_crit] = rho_tot-pba->K/a/a;
    class_test(pvecback[pba->index_bg_rho_crit] <= 0.,
               pba->error_message,
               "rho_crit = %e instead of strictly positive",pvecback[pba->index_bg_rho_crit]);

    /** - compute Omega_m */
    pvecback[pba->index_bg_Omega_m] = rho_m / rho_tot;

    /* one can put other variables here */
    /*  */
    /*  */

  }

  return _SUCCESS_;

}

/**
 * Single place where the fluid equation of state is
 * defined. Parameters of the function are passed through the
 * background structure. Generalisation to arbitrary functions should
 * be simple.
 *
 * @param pba            Input: pointer to background structure
 * @param a              Input: current value of scale factor
 * @param w_fld          Output: equation of state parameter w_fld(a)
 * @param dw_over_da_fld Output: function dw_fld/da
 * @param integral_fld   Output: function \f$ \int_{a}^{a_0} da 3(1+w_{fld})/a \f$
 * @return the error status
 */

int background_w_fld(
                     struct background * pba,
                     double a,
                     double * w_fld,
                     double * dw_over_da_fld,
                     double * integral_fld) {

  double Omega_ede = 0.;
  double dOmega_ede_over_da = 0.;
  double d2Omega_ede_over_da2 = 0.;
  double a_eq, Omega_r, Omega_m;

  /** - first, define the function w(a) */
  switch (pba->fluid_equation_of_state) {
  case CLP:
    *w_fld = pba->w0_fld + pba->wa_fld * (1. - a / pba->a_today);
    break;
  case EDE:
    // Omega_ede(a) taken from eq. (10) in 1706.00730
    Omega_ede = (pba->Omega0_fld - pba->Omega_EDE*(1.-pow(a,-3.*pba->w0_fld)))
      /(pba->Omega0_fld+(1.-pba->Omega0_fld)*pow(a,3.*pba->w0_fld))
      + pba->Omega_EDE*(1.-pow(a,-3.*pba->w0_fld));

    // d Omega_ede / d a taken analytically from the above
    dOmega_ede_over_da = - pba->Omega_EDE* 3.*pba->w0_fld*pow(a,-3.*pba->w0_fld-1.)/(pba->Omega0_fld+(1.-pba->Omega0_fld)*pow(a,3.*pba->w0_fld))
      - (pba->Omega0_fld - pba->Omega_EDE*(1.-pow(a,-3.*pba->w0_fld)))*(1.-pba->Omega0_fld)*3.*pba->w0_fld*pow(a,3.*pba->w0_fld-1.)/pow(pba->Omega0_fld+(1.-pba->Omega0_fld)*pow(a,3.*pba->w0_fld),2)
      + pba->Omega_EDE*3.*pba->w0_fld*pow(a,-3.*pba->w0_fld-1.);

    // find a_equality (needed because EDE tracks first radiation, then matter)
    Omega_r = pba->Omega0_g * (1. + 3.046 * 7./8.*pow(4./11.,4./3.)); // assumes LambdaCDM + eventually massive neutrinos so light that they are relativistic at equality; needs to be generalised later on.
    Omega_m = pba->Omega0_b;
    if (pba->has_cdm == _TRUE_) Omega_m += pba->Omega0_cdm;
    if (pba->has_idm_dr == _TRUE_) Omega_m += pba->Omega0_idm_dr;
    if (pba->has_dcdm == _TRUE_)
      class_stop(pba->error_message,"Early Dark Energy not compatible with decaying Dark Matter because we omitted to code the calculation of a_eq in that case, but it would not be difficult to add it if necessary, should be a matter of 5 minutes");
    a_eq = Omega_r/Omega_m; // assumes a flat universe with a=1 today

    // w_ede(a) taken from eq. (11) in 1706.00730
    *w_fld = - dOmega_ede_over_da*a/Omega_ede/3./(1.-Omega_ede)+a_eq/3./(a+a_eq);
    break;
  }


  /** - then, give the corresponding analytic derivative dw/da (used
      by perturbation equations; we could compute it numerically,
      but with a loss of precision; as long as there is a simple
      analytic expression of the derivative of the previous
      function, let's use it! */
  switch (pba->fluid_equation_of_state) {
  case CLP:
    *dw_over_da_fld = - pba->wa_fld / pba->a_today;
    break;
  case EDE:
    d2Omega_ede_over_da2 = 0.;
    *dw_over_da_fld = - d2Omega_ede_over_da2*a/3./(1.-Omega_ede)/Omega_ede
      - dOmega_ede_over_da/3./(1.-Omega_ede)/Omega_ede
      + dOmega_ede_over_da*dOmega_ede_over_da*a/3./(1.-Omega_ede)/(1.-Omega_ede)/Omega_ede
      + a_eq/3./(a+a_eq)/(a+a_eq);
    break;
  }

  /** - finally, give the analytic solution of the following integral:
<<<<<<< HEAD
      \f$ \int_{a}^{a0} da 3(1+w_{fld})/a \f$. This is used in only
      one place, in the initial conditions for the background, and
      with a=a_ini. If your w(a) does not lead to a simple analytic
      solution of this integral, no worry: instead of writing
      something here, the best would then be to leave it equal to
      zero, and then in background_initial_conditions() you should
      implement a numerical calculation of this integral only for
      a=a_ini, using for instance Romberg integration. It should be
      fast, simple, and accurate enough. */
  *integral_fld = 3.*((1.+pba->w0_fld+pba->wa_fld)*log(pba->a_today/a) + pba->wa_fld*(a/pba->a_today-1.));
=======
        \f$ \int_{a}^{a0} da 3(1+w_{fld})/a \f$. This is used in only
        one place, in the initial conditions for the background, and
        with a=a_ini. If your w(a) does not lead to a simple analytic
        solution of this integral, no worry: instead of writing
        something here, the best would then be to leave it equal to
        zero, and then in background_initial_conditions() you should
        implement a numerical calculation of this integral only for
        a=a_ini, using for instance Romberg integration. It should be
        fast, simple, and accurate enough. */
  switch (pba->fluid_equation_of_state) {
  case CLP:
    *integral_fld = 3.*((1.+pba->w0_fld+pba->wa_fld)*log(pba->a_today/a) + pba->wa_fld*(a/pba->a_today-1.));
    break;
  case EDE:
    class_stop(pba->error_message,"EDE implementation not finished: to finish it, read the comments in background.c just before this line\n");
    break;
  }
>>>>>>> d0dcf2a1

  /** note: of course you can generalise these formulas to anything,
      defining new parameters pba->w..._fld. Just remember that so
      far, HyRec explicitely assumes that w(a)= w0 + wa (1-a/a0); but
      Recfast does not assume anything */

  return _SUCCESS_;
}

/**
 * Initialize the background structure, and in particular the
 * background interpolation table.
 *
 * @param ppr Input: pointer to precision structure
 * @param pba Input/Output: pointer to initialized background structure
 * @return the error status
 */

int background_init(
                    struct precision * ppr,
                    struct background * pba
                    ) {

  /** Summary: */

  /** - define local variables */
  int n_ncdm;
  double rho_ncdm_rel,rho_nu_rel;
  double Neff, N_dark;
  double w_fld, dw_over_da, integral_fld;
  int filenum=0;

  /** - in verbose mode, provide some information */
  if (pba->background_verbose > 0) {
    printf("Running CLASS version %s\n",_VERSION_);
    printf("Computing background\n");

    /* below we want to inform the user about ncdm species*/
    if ((pba->N_ncdm > 0)||(pba->xi_idr != 0.))  {

      Neff = pba->Omega0_ur/7.*8./pow(4./11.,4./3.)/pba->Omega0_g;

      /* first we check for interacting dark radiation */
      if(pba->xi_idr != 0.){
        N_dark = pba->Omega0_idr/7.*8./pow(4./11.,4./3.)/pba->Omega0_g;
        Neff += N_dark;
        printf(" -> dark radiation Delta Neff %e\n",N_dark);
      }

      /* now we check for other ncdm species */
      if (pba->N_ncdm > 0){
        /* loop over ncdm species */
        for (n_ncdm=0;n_ncdm<pba->N_ncdm; n_ncdm++) {

          /* inform if p-s-d read in files */
          if (pba->got_files[n_ncdm] == _TRUE_) {
            printf(" -> ncdm species i=%d read from file %s\n",n_ncdm+1,pba->ncdm_psd_files+filenum*_ARGUMENT_LENGTH_MAX_);
            filenum++;
          }

          /* call this function to get rho_ncdm */
          background_ncdm_momenta(pba->q_ncdm_bg[n_ncdm],
                                  pba->w_ncdm_bg[n_ncdm],
                                  pba->q_size_ncdm_bg[n_ncdm],
                                  0.,
                                  pba->factor_ncdm[n_ncdm],
                                  0.,
                                  NULL,
                                  &rho_ncdm_rel,
                                  NULL,
                                  NULL,
                                  NULL);

          /* inform user of the contribution of each species to
             radiation density (in relativistic limit): should be
             between 1.01 and 1.02 for each active neutrino species;
             evaluated as rho_ncdm/rho_nu_rel where rho_nu_rel is the
             density of one neutrino in the instantaneous decoupling
             limit, i.e. assuming T_nu=(4/11)^1/3 T_gamma (this comes
             from the definition of N_eff) */
          rho_nu_rel = 56.0/45.0*pow(_PI_,6)*pow(4.0/11.0,4.0/3.0)*_G_/pow(_h_P_,3)/pow(_c_,7)*
            pow(_Mpc_over_m_,2)*pow(pba->T_cmb*_k_B_,4);

          printf(" -> ncdm species i=%d sampled with %d (resp. %d) points for purpose of background (resp. perturbation) integration. In the relativistic limit it gives Delta N_eff = %g\n",
                 n_ncdm+1,
                 pba->q_size_ncdm_bg[n_ncdm],
                 pba->q_size_ncdm[n_ncdm],
                 rho_ncdm_rel/rho_nu_rel);

          Neff += rho_ncdm_rel/rho_nu_rel;
        }
      }

      printf(" -> total N_eff = %g (sumed over ultra-relativistic and ncdm species and dark radiation)\n",Neff);

    }
  }

  /** - if shooting failed during input, catch the error here */
  class_test(pba->shooting_failed == _TRUE_,
             pba->error_message,
             "Shooting failed, try optimising input_get_guess(). Error message:\n\n%s",
             pba->shooting_error);

  /** - assign values to all indices in vectors of background quantities with background_indices()*/
  class_call(background_indices(pba),
             pba->error_message,
             pba->error_message);

  /** - control that cosmological parameter values make sense */

  /* H0 in Mpc^{-1} */
  /* Many users asked for this test to be supressed. It is commented out. */
  /*class_test((pba->H0 < _H0_SMALL_)||(pba->H0 > _H0_BIG_),
    pba->error_message,
    "H0=%g out of bounds (%g<H0<%g) \n",pba->H0,_H0_SMALL_,_H0_BIG_);*/

  class_test(fabs(pba->h * 1.e5 / _c_  / pba->H0 -1.)>ppr->smallest_allowed_variation,
             pba->error_message,
             "inconsistency between Hubble and reduced Hubble parameters: you have H0=%f/Mpc=%fkm/s/Mpc, but h=%f",pba->H0,pba->H0/1.e5* _c_,pba->h);

  /* T_cmb in K */
  /* Many users asked for this test to be supressed. It is commented out. */
  /*class_test((pba->T_cmb < _TCMB_SMALL_)||(pba->T_cmb > _TCMB_BIG_),
    pba->error_message,
    "T_cmb=%g out of bounds (%g<T_cmb<%g)",pba->T_cmb,_TCMB_SMALL_,_TCMB_BIG_);*/

  /* Omega_k */
  /* Many users asked for this test to be supressed. It is commented out. */
  /*class_test((pba->Omega0_k < _OMEGAK_SMALL_)||(pba->Omega0_k > _OMEGAK_BIG_),
    pba->error_message,
    "Omegak = %g out of bounds (%g<Omegak<%g) \n",pba->Omega0_k,_OMEGAK_SMALL_,_OMEGAK_BIG_);*/

  /* fluid equation of state */
  if (pba->has_fld == _TRUE_) {

    class_call(background_w_fld(pba,0.,&w_fld,&dw_over_da,&integral_fld), pba->error_message, pba->error_message);

    class_test(w_fld >= 1./3.,
               pba->error_message,
               "Your choice for w(a--->0)=%g is suspicious, since it is bigger than -1/3 there cannot be radiation domination at early times\n",
               w_fld);
  }

  /* in verbose mode, inform the user about the value of the ncdm
     masses in eV and about the ratio [m/omega_ncdm] in eV (the usual
     93 point something)*/
  if ((pba->background_verbose > 0) && (pba->has_ncdm == _TRUE_)) {
    for (n_ncdm=0; n_ncdm < pba->N_ncdm; n_ncdm++) {
      printf(" -> non-cold dark matter species with i=%d has m_i = %e eV (so m_i / omega_i =%e eV)\n",
             n_ncdm+1,
             pba->m_ncdm_in_eV[n_ncdm],
             pba->m_ncdm_in_eV[n_ncdm]*pba->deg_ncdm[n_ncdm]/pba->Omega0_ncdm[n_ncdm]/pba->h/pba->h);
    }
  }

  /* check other quantities which would lead to segmentation fault if zero */
  class_test(pba->a_today <= 0,
             pba->error_message,
             "input a_today = %e instead of strictly positive",pba->a_today);

  class_test(_Gyr_over_Mpc_ <= 0,
             pba->error_message,
             "_Gyr_over_Mpc = %e instead of strictly positive",_Gyr_over_Mpc_);

  /** - this function integrates the background over time, allocates
      and fills the background table */
  class_call(background_solve(ppr,pba),
             pba->error_message,
             pba->error_message);

  /** - this function finds and stores a few derived parameters at radiation-matter equality */
  class_call(background_find_equality(ppr,pba),
             pba->error_message,
             pba->error_message);

  return _SUCCESS_;

}

/**
 * Free all memory space allocated by background_init().
 *
 *
 * @param pba Input: pointer to background structure (to be freed)
 * @return the error status
 */

int background_free(
                    struct background *pba
                    ) {
  int err;

  free(pba->tau_table);
  free(pba->z_table);
  free(pba->d2tau_dz2_table);
  free(pba->background_table);
  free(pba->d2background_dtau2_table);

  err = background_free_input(pba);

  return err;
}

/**
 * Free only the memory space NOT allocated through input_read_parameters()
 *
 * @param pba Input: pointer to background structure (to be freed)
 * @return the error status
 */

int background_free_noinput(
                            struct background *pba
                            ) {
  free(pba->tau_table);
  free(pba->z_table);
  free(pba->d2tau_dz2_table);
  free(pba->background_table);
  free(pba->d2background_dtau2_table);

  return _SUCCESS_;
}
/**
 * Free pointers inside background structure which were
 * allocated in input_read_parameters()
 *
 * @param pba Input: pointer to background structure
 * @return the error status
 */

int background_free_input(
                          struct background *pba
                          ) {

  int k;
  if (pba->Omega0_ncdm_tot != 0.){
    for(k=0; k<pba->N_ncdm; k++){
      free(pba->q_ncdm[k]);
      free(pba->w_ncdm[k]);
      free(pba->q_ncdm_bg[k]);
      free(pba->w_ncdm_bg[k]);
      free(pba->dlnf0_dlnq_ncdm[k]);
    }
    free(pba->ncdm_quadrature_strategy);
    free(pba->ncdm_input_q_size);
    free(pba->ncdm_qmax);
    free(pba->q_ncdm);
    free(pba->w_ncdm);
    free(pba->q_ncdm_bg);
    free(pba->w_ncdm_bg);
    free(pba->dlnf0_dlnq_ncdm);
    free(pba->q_size_ncdm);
    free(pba->q_size_ncdm_bg);
    free(pba->M_ncdm);
    free(pba->T_ncdm);
    free(pba->ksi_ncdm);
    free(pba->deg_ncdm);
    free(pba->Omega0_ncdm);
    free(pba->m_ncdm_in_eV);
    free(pba->factor_ncdm);
    if(pba->got_files!=NULL)
      free(pba->got_files);
    if(pba->ncdm_psd_files!=NULL)
      free(pba->ncdm_psd_files);
    if(pba->ncdm_psd_parameters!=NULL)
      free(pba->ncdm_psd_parameters);
  }

  if (pba->Omega0_scf != 0.){
    if (pba->scf_parameters != NULL)
      free(pba->scf_parameters);
  }
  return _SUCCESS_;
}

/**
 * Assign value to each relevant index in vectors of background quantities.
 *
 * @param pba Input: pointer to background structure
 * @return the error status
 */

int background_indices(
                       struct background *pba
                       ) {

  /** Summary: */

  /** - define local variables */

  /* a running index for the vector of background quantities */
  int index_bg;
  /* a running index for the vector of background quantities to be integrated */
  int index_bi;

  /** - initialize all flags: which species are present? */

  pba->has_cdm = _FALSE_;
  pba->has_ncdm = _FALSE_;
  pba->has_dcdm = _FALSE_;
  pba->has_dr = _FALSE_;
  pba->has_scf = _FALSE_;
  pba->has_lambda = _FALSE_;
  pba->has_fld = _FALSE_;
  pba->has_ur = _FALSE_;
  pba->has_idr = _FALSE_;
  pba->has_idm_dr = _FALSE_;
  pba->has_curvature = _FALSE_;

  if (pba->Omega0_cdm != 0.)
    pba->has_cdm = _TRUE_;

  if (pba->Omega0_ncdm_tot != 0.)
    pba->has_ncdm = _TRUE_;

  if (pba->Omega0_dcdmdr != 0.){
    pba->has_dcdm = _TRUE_;
    if (pba->Gamma_dcdm != 0.)
      pba->has_dr = _TRUE_;
  }

  if (pba->Omega0_scf != 0.)
    pba->has_scf = _TRUE_;

  if (pba->Omega0_lambda != 0.)
    pba->has_lambda = _TRUE_;

  if (pba->Omega0_fld != 0.)
    pba->has_fld = _TRUE_;

  if (pba->Omega0_ur != 0.)
    pba->has_ur = _TRUE_;

  if (pba->Omega0_idr != 0.)
    pba->has_idr = _TRUE_;

  if (pba->Omega0_idm_dr != 0.)
    pba->has_idm_dr = _TRUE_;

  if (pba->sgnK != 0)
    pba->has_curvature = _TRUE_;

  /** - initialize all indices */

  index_bg=0;

  /* index for scale factor */
  class_define_index(pba->index_bg_a,_TRUE_,index_bg,1);

  /* - indices for H and its conformal-time-derivative */
  class_define_index(pba->index_bg_H,_TRUE_,index_bg,1);
  class_define_index(pba->index_bg_H_prime,_TRUE_,index_bg,1);

  /* - end of indices in the short vector of background values */
  pba->bg_size_short = index_bg;

  /* - index for rho_g (photon density) */
  class_define_index(pba->index_bg_rho_g,_TRUE_,index_bg,1);

  /* - index for rho_b (baryon density) */
  class_define_index(pba->index_bg_rho_b,_TRUE_,index_bg,1);

  /* - index for rho_cdm */
  class_define_index(pba->index_bg_rho_cdm,pba->has_cdm,index_bg,1);


  /* - indices for ncdm. We only define the indices for ncdm1
     (density, pressure, pseudo-pressure), the other ncdm indices
     are contiguous */
  class_define_index(pba->index_bg_rho_ncdm1,pba->has_ncdm,index_bg,pba->N_ncdm);
  class_define_index(pba->index_bg_p_ncdm1,pba->has_ncdm,index_bg,pba->N_ncdm);
  class_define_index(pba->index_bg_pseudo_p_ncdm1,pba->has_ncdm,index_bg,pba->N_ncdm);

  /* - index for dcdm */
  class_define_index(pba->index_bg_rho_dcdm,pba->has_dcdm,index_bg,1);

  /* - index for dr */
  class_define_index(pba->index_bg_rho_dr,pba->has_dr,index_bg,1);

  /* - indices for scalar field */
  class_define_index(pba->index_bg_phi_scf,pba->has_scf,index_bg,1);
  class_define_index(pba->index_bg_phi_prime_scf,pba->has_scf,index_bg,1);
  class_define_index(pba->index_bg_V_scf,pba->has_scf,index_bg,1);
  class_define_index(pba->index_bg_dV_scf,pba->has_scf,index_bg,1);
  class_define_index(pba->index_bg_ddV_scf,pba->has_scf,index_bg,1);
  class_define_index(pba->index_bg_rho_scf,pba->has_scf,index_bg,1);
  class_define_index(pba->index_bg_p_scf,pba->has_scf,index_bg,1);
  class_define_index(pba->index_bg_p_prime_scf,pba->has_scf,index_bg,1);

  /* - index for Lambda */
  class_define_index(pba->index_bg_rho_lambda,pba->has_lambda,index_bg,1);

  /* - index for fluid */
  class_define_index(pba->index_bg_rho_fld,pba->has_fld,index_bg,1);
  class_define_index(pba->index_bg_w_fld,pba->has_fld,index_bg,1);

  /* - index for ultra-relativistic neutrinos/species */
  class_define_index(pba->index_bg_rho_ur,pba->has_ur,index_bg,1);

  /* - index for total density */
  class_define_index(pba->index_bg_rho_tot,_TRUE_,index_bg,1);

  /* - index for total pressure */
  class_define_index(pba->index_bg_p_tot,_TRUE_,index_bg,1);

  /* - index for derivative of total pressure */
  class_define_index(pba->index_bg_p_tot_prime,_TRUE_,index_bg,1);

  /* - index for Omega_r (relativistic density fraction) */
  class_define_index(pba->index_bg_Omega_r,_TRUE_,index_bg,1);

  /* - put here additional ingredients that you want to appear in the
     normal vector */
  /*    */
  /*    */

  /* - index interacting for dark radiation */
  class_define_index(pba->index_bg_rho_idr,pba->has_idr,index_bg,1);

  /* - index for interacting dark matter */
  class_define_index(pba->index_bg_rho_idm_dr,pba->has_idm_dr,index_bg,1);

  /* - end of indices in the normal vector of background values */
  pba->bg_size_normal = index_bg;

  /* - indices in the long version : */

  /* -> critical density */
  class_define_index(pba->index_bg_rho_crit,_TRUE_,index_bg,1);

  /* - index for Omega_m (non-relativistic density fraction) */
  class_define_index(pba->index_bg_Omega_m,_TRUE_,index_bg,1);

  /* -> conformal distance */
  class_define_index(pba->index_bg_conf_distance,_TRUE_,index_bg,1);

  /* -> angular diameter distance */
  class_define_index(pba->index_bg_ang_distance,_TRUE_,index_bg,1);

  /* -> luminosity distance */
  class_define_index(pba->index_bg_lum_distance,_TRUE_,index_bg,1);

  /* -> proper time (for age of the Universe) */
  class_define_index(pba->index_bg_time,_TRUE_,index_bg,1);

  /* -> conformal sound horizon */
  class_define_index(pba->index_bg_rs,_TRUE_,index_bg,1);

  /* -> density growth factor in dust universe */
  class_define_index(pba->index_bg_D,_TRUE_,index_bg,1);

  /* -> velocity growth factor in dust universe */
  class_define_index(pba->index_bg_f,_TRUE_,index_bg,1);

  /* -> put here additional quantities describing background */
  /*    */
  /*    */

  /* -> end of indices in the long vector of background values */
  pba->bg_size = index_bg;

  /* - now, indices in vector of variables to integrate.
     First {B} variables, then {C} variables. */

  index_bi=0;

  /* -> scale factor */
  class_define_index(pba->index_bi_a,_TRUE_,index_bi,1);

  /* -> energy density in DCDM */
  class_define_index(pba->index_bi_rho_dcdm,pba->has_dcdm,index_bi,1);

  /* -> energy density in DR */
  class_define_index(pba->index_bi_rho_dr,pba->has_dr,index_bi,1);

  /* -> energy density in fluid */
  class_define_index(pba->index_bi_rho_fld,pba->has_fld,index_bi,1);

  /* -> scalar field and its derivative wrt conformal time (Zuma) */
  class_define_index(pba->index_bi_phi_scf,pba->has_scf,index_bi,1);
  class_define_index(pba->index_bi_phi_prime_scf,pba->has_scf,index_bi,1);

  /* End of {B} variables, now continue with {C} variables */
  pba->bi_B_size = index_bi;

  /* -> proper time (for age of the Universe) */
  class_define_index(pba->index_bi_time,_TRUE_,index_bi,1);

  /* -> sound horizon */
  class_define_index(pba->index_bi_rs,_TRUE_,index_bi,1);

  /* -> Second order equation for growth factor */
  class_define_index(pba->index_bi_D,_TRUE_,index_bi,1);
  class_define_index(pba->index_bi_D_prime,_TRUE_,index_bi,1);

  /* -> index for conformal time in vector of variables to integrate */
  class_define_index(pba->index_bi_tau,_TRUE_,index_bi,1);

  /* -> end of indices in the vector of variables to integrate */
  pba->bi_size = index_bi;

  /* index_bi_tau must be the last index, because tau is part of this vector for the purpose of being stored, */
  /* but it is not a quantity to be integrated (since integration is over tau itself) */
  class_test(pba->index_bi_tau != index_bi-1,
             pba->error_message,
             "background integration requires index_bi_tau to be the last of all index_bi's");

  /* flags for calling the interpolation routine */

  pba->short_info=0;
  pba->normal_info=1;
  pba->long_info=2;

  pba->inter_normal=0;
  pba->inter_closeby=1;

  return _SUCCESS_;

}

/**
 * This is the routine where the distribution function f0(q) of each
 * ncdm species is specified (it is the only place to modify if you
 * need a partlar f0(q))
 *
 * @param pbadist Input:  structure containing all parameters defining f0(q)
 * @param q       Input:  momentum
 * @param f0      Output: phase-space distribution
 */

int background_ncdm_distribution(
                                 void * pbadist,
                                 double q,
                                 double * f0
                                 ) {
  struct background * pba;
  struct background_parameters_for_distributions * pbadist_local;
  int n_ncdm,lastidx;
  double ksi;
  double qlast,dqlast,f0last,df0last;
  double *param;
  /* Variables corresponding to entries in param: */
  //double square_s12,square_s23,square_s13;
  //double mixing_matrix[3][3];
  //int i;

  /** - extract from the input structure pbadist all the relevant information */
  pbadist_local = pbadist;          /* restore actual format of pbadist */
  pba = pbadist_local->pba;         /* extract the background structure from it */
  param = pba->ncdm_psd_parameters; /* extract the optional parameter list from it */
  n_ncdm = pbadist_local->n_ncdm;   /* extract index of ncdm species under consideration */
  ksi = pba->ksi_ncdm[n_ncdm];      /* extract chemical potential */

  /** - shall we interpolate in file, or shall we use analytical formula below? */

  /** - a) deal first with the case of interpolating in files */
  if (pba->got_files[n_ncdm]==_TRUE_) {

    lastidx = pbadist_local->tablesize-1;
    if(q<pbadist_local->q[0]){
      //Handle q->0 case:
      *f0 = pbadist_local->f0[0];
    }
    else if(q>pbadist_local->q[lastidx]){
      //Handle q>qmax case (ensure continuous and derivable function with Boltzmann tail):
      qlast=pbadist_local->q[lastidx];
      f0last=pbadist_local->f0[lastidx];
      dqlast=qlast - pbadist_local->q[lastidx-1];
      df0last=f0last - pbadist_local->f0[lastidx-1];

      *f0 = f0last*exp(-(qlast-q)*df0last/f0last/dqlast);
    }
    else{
      //Do interpolation:
      class_call(array_interpolate_spline(
                                          pbadist_local->q,
                                          pbadist_local->tablesize,
                                          pbadist_local->f0,
                                          pbadist_local->d2f0,
                                          1,
                                          q,
                                          &pbadist_local->last_index,
                                          f0,
                                          1,
                                          pba->error_message),
                 pba->error_message,     pba->error_message);
    }
  }

  /** - b) deal now with case of reading analytical function */
  else{
    /**
       Next enter your analytic expression(s) for the p.s.d.'s. If
       you need different p.s.d.'s for different species, put each
       p.s.d inside a condition, like for instance: if (n_ncdm==2)
       {*f0=...}.  Remember that n_ncdm = 0 refers to the first
       species.
    */

    /**************************************************/
    /*    FERMI-DIRAC INCLUDING CHEMICAL POTENTIALS   */
    /**************************************************/

    *f0 = 1.0/pow(2*_PI_,3)*(1./(exp(q-ksi)+1.) +1./(exp(q+ksi)+1.));

    /**************************************************/

    /** This form is only appropriate for approximate studies, since in
        reality the chemical potentials are associated with flavor
        eigenstates, not mass eigenstates. It is easy to take this into
        account by introducing the mixing angles. In the later part
        (not read by the code) we illustrate how to do this. */

    if (_FALSE_) {

      /* We must use the list of extra parameters read in input, stored in the
         ncdm_psd_parameter list, extracted above from the structure
         and now called param[..] */

      /* check that this list has been read */
      class_test(param == NULL,
                 pba->error_message,
                 "Analytic expression wants to use 'ncdm_psd_parameters', but they have not been entered!");

      /* extract values from the list (in this example, mixing angles) */
      double square_s12=param[0];
      double square_s23=param[1];
      double square_s13=param[2];

      /* infer mixing matrix */
      double mixing_matrix[3][3];
      int i;

      mixing_matrix[0][0]=pow(fabs(sqrt((1-square_s12)*(1-square_s13))),2);
      mixing_matrix[0][1]=pow(fabs(sqrt(square_s12*(1-square_s13))),2);
      mixing_matrix[0][2]=fabs(square_s13);
      mixing_matrix[1][0]=pow(fabs(sqrt((1-square_s12)*square_s13*square_s23)+sqrt(square_s12*(1-square_s23))),2);
      mixing_matrix[1][1]=pow(fabs(sqrt(square_s12*square_s23*square_s13)-sqrt((1-square_s12)*(1-square_s23))),2);
      mixing_matrix[1][2]=pow(fabs(sqrt(square_s23*(1-square_s13))),2);
      mixing_matrix[2][0]=pow(fabs(sqrt(square_s12*square_s23)-sqrt((1-square_s12)*square_s13*(1-square_s23))),2);
      mixing_matrix[2][1]=pow(sqrt((1-square_s12)*square_s23)+sqrt(square_s12*square_s13*(1-square_s23)),2);
      mixing_matrix[2][2]=pow(fabs(sqrt((1-square_s13)*(1-square_s23))),2);

      /* loop over flavor eigenstates and compute psd of mass eigenstates */
      *f0=0.0;
      for(i=0;i<3;i++){

    	*f0 += mixing_matrix[i][n_ncdm]*1.0/pow(2*_PI_,3)*(1./(exp(q-pba->ksi_ncdm[i])+1.) +1./(exp(q+pba->ksi_ncdm[i])+1.));

      }
    } /* end of region not used, but shown as an example */
  }

  return _SUCCESS_;
}

/**
 * This function is only used for the purpose of finding optimal
 * quadrature weights. The logic is: if we can accurately convolve
 * f0(q) with this function, then we can convolve it accurately with
 * any other relevant function.
 *
 * @param pbadist Input:  structure containing all background parameters
 * @param q       Input:  momentum
 * @param test    Output: value of the test function test(q)
 */

int background_ncdm_test_function(
                                  void * pbadist,
                                  double q,
                                  double * test
                                  ) {

  double c = 2.0/(3.0*_zeta3_);
  double d = 120.0/(7.0*pow(_PI_,4));
  double e = 2.0/(45.0*_zeta5_);

  /** Using a + bq creates problems for otherwise acceptable distributions
      which diverges as \f$ 1/r \f$ or \f$ 1/r^2 \f$ for \f$ r\to 0 \f$*/
  *test = pow(2.0*_PI_,3)/6.0*(c*q*q-d*q*q*q-e*q*q*q*q);

  return _SUCCESS_;
}

/**
 * This function finds optimal quadrature weights for each ncdm
 * species
 *
 * @param ppr Input: precision structure
 * @param pba Input/Output: background structure
 */

int background_ncdm_init(
                         struct precision *ppr,
                         struct background *pba
                         ) {

  int index_q, k,tolexp,row,status,filenum;
  double f0m2,f0m1,f0,f0p1,f0p2,dq,q,df0dq,tmp1,tmp2;
  struct background_parameters_for_distributions pbadist;
  FILE *psdfile;

  pbadist.pba = pba;

  /* Allocate pointer arrays: */
  class_alloc(pba->q_ncdm, sizeof(double*)*pba->N_ncdm,pba->error_message);
  class_alloc(pba->w_ncdm, sizeof(double*)*pba->N_ncdm,pba->error_message);
  class_alloc(pba->q_ncdm_bg, sizeof(double*)*pba->N_ncdm,pba->error_message);
  class_alloc(pba->w_ncdm_bg, sizeof(double*)*pba->N_ncdm,pba->error_message);
  class_alloc(pba->dlnf0_dlnq_ncdm, sizeof(double*)*pba->N_ncdm,pba->error_message);

  /* Allocate pointers: */
  class_alloc(pba->q_size_ncdm,sizeof(int)*pba->N_ncdm,pba->error_message);
  class_alloc(pba->q_size_ncdm_bg,sizeof(int)*pba->N_ncdm,pba->error_message);
  class_alloc(pba->factor_ncdm,sizeof(double)*pba->N_ncdm,pba->error_message);

  for(k=0, filenum=0; k<pba->N_ncdm; k++){
    pbadist.n_ncdm = k;
    pbadist.q = NULL;
    pbadist.tablesize = 0;
    /*Do we need to read in a file to interpolate the distribution function? */
    if ((pba->got_files!=NULL)&&(pba->got_files[k]==_TRUE_)){
      psdfile = fopen(pba->ncdm_psd_files+filenum*_ARGUMENT_LENGTH_MAX_,"r");
      class_test(psdfile == NULL,pba->error_message,
                 "Could not open file %s!",pba->ncdm_psd_files+filenum*_ARGUMENT_LENGTH_MAX_);
      // Find size of table:
      for (row=0,status=2; status==2; row++){
        status = fscanf(psdfile,"%lf %lf",&tmp1,&tmp2);
      }
      rewind(psdfile);
      pbadist.tablesize = row-1;

      /*Allocate room for interpolation table: */
      class_alloc(pbadist.q,sizeof(double)*pbadist.tablesize,pba->error_message);
      class_alloc(pbadist.f0,sizeof(double)*pbadist.tablesize,pba->error_message);
      class_alloc(pbadist.d2f0,sizeof(double)*pbadist.tablesize,pba->error_message);
      for (row=0; row<pbadist.tablesize; row++){
        status = fscanf(psdfile,"%lf %lf",
                        &pbadist.q[row],&pbadist.f0[row]);
        //		printf("(q,f0) = (%g,%g)\n",pbadist.q[row],pbadist.f0[row]);
      }
      fclose(psdfile);
      /* Call spline interpolation: */
      class_call(array_spline_table_lines(pbadist.q,
                                          pbadist.tablesize,
                                          pbadist.f0,
                                          1,
                                          pbadist.d2f0,
                                          _SPLINE_EST_DERIV_,
                                          pba->error_message),
                 pba->error_message,
                 pba->error_message);
      filenum++;
    }

    /* Handle perturbation qsampling: */
    if (pba->ncdm_quadrature_strategy[k]==qm_auto){
      /** Automatic q-sampling for this species */
      class_alloc(pba->q_ncdm[k],_QUADRATURE_MAX_*sizeof(double),pba->error_message);
      class_alloc(pba->w_ncdm[k],_QUADRATURE_MAX_*sizeof(double),pba->error_message);

      class_call(get_qsampling(pba->q_ncdm[k],
                               pba->w_ncdm[k],
                               &(pba->q_size_ncdm[k]),
                               _QUADRATURE_MAX_,
                               ppr->tol_ncdm,
                               pbadist.q,
                               pbadist.tablesize,
                               background_ncdm_test_function,
                               background_ncdm_distribution,
                               &pbadist,
                               pba->error_message),
                 pba->error_message,
                 pba->error_message);
      pba->q_ncdm[k]=realloc(pba->q_ncdm[k],pba->q_size_ncdm[k]*sizeof(double));
      pba->w_ncdm[k]=realloc(pba->w_ncdm[k],pba->q_size_ncdm[k]*sizeof(double));


      if (pba->background_verbose > 0)
        printf("ncdm species i=%d sampled with %d points for purpose of perturbation integration\n",
               k+1,
               pba->q_size_ncdm[k]);

      /* Handle background q_sampling: */
      class_alloc(pba->q_ncdm_bg[k],_QUADRATURE_MAX_BG_*sizeof(double),pba->error_message);
      class_alloc(pba->w_ncdm_bg[k],_QUADRATURE_MAX_BG_*sizeof(double),pba->error_message);

      class_call(get_qsampling(pba->q_ncdm_bg[k],
                               pba->w_ncdm_bg[k],
                               &(pba->q_size_ncdm_bg[k]),
                               _QUADRATURE_MAX_BG_,
                               ppr->tol_ncdm_bg,
                               pbadist.q,
                               pbadist.tablesize,
                               background_ncdm_test_function,
                               background_ncdm_distribution,
                               &pbadist,
                               pba->error_message),
                 pba->error_message,
                 pba->error_message);


      pba->q_ncdm_bg[k]=realloc(pba->q_ncdm_bg[k],pba->q_size_ncdm_bg[k]*sizeof(double));
      pba->w_ncdm_bg[k]=realloc(pba->w_ncdm_bg[k],pba->q_size_ncdm_bg[k]*sizeof(double));

      /** - in verbose mode, inform user of number of sampled momenta
          for background quantities */
      if (pba->background_verbose > 0)
        printf("ncdm species i=%d sampled with %d points for purpose of background integration\n",
               k+1,
               pba->q_size_ncdm_bg[k]);
    }
    else{
      /** Manual q-sampling for this species. Same sampling used for both perturbation and background sampling, since this will usually be a high precision setting anyway */
      pba->q_size_ncdm_bg[k] = pba->ncdm_input_q_size[k];
      pba->q_size_ncdm[k] = pba->ncdm_input_q_size[k];
      class_alloc(pba->q_ncdm_bg[k],pba->q_size_ncdm_bg[k]*sizeof(double),pba->error_message);
      class_alloc(pba->w_ncdm_bg[k],pba->q_size_ncdm_bg[k]*sizeof(double),pba->error_message);
      class_alloc(pba->q_ncdm[k],pba->q_size_ncdm[k]*sizeof(double),pba->error_message);
      class_alloc(pba->w_ncdm[k],pba->q_size_ncdm[k]*sizeof(double),pba->error_message);
      class_call(get_qsampling_manual(pba->q_ncdm[k],
                                      pba->w_ncdm[k],
                                      pba->q_size_ncdm[k],
                                      pba->ncdm_qmax[k],
                                      pba->ncdm_quadrature_strategy[k],
                                      pbadist.q,
                                      pbadist.tablesize,
                                      background_ncdm_distribution,
                                      &pbadist,
                                      pba->error_message),
                 pba->error_message,
                 pba->error_message);
      for (index_q=0; index_q<pba->q_size_ncdm[k]; index_q++) {
        pba->q_ncdm_bg[k][index_q] = pba->q_ncdm[k][index_q];
        pba->w_ncdm_bg[k][index_q] = pba->w_ncdm[k][index_q];
      }
      /** - in verbose mode, inform user of number of sampled momenta
          for background quantities */
      if (pba->background_verbose > 0)
        printf("ncdm species i=%d sampled with %d points for purpose of background andperturbation integration using the manual method\n",
               k+1,
               pba->q_size_ncdm[k]);
    }

    class_alloc(pba->dlnf0_dlnq_ncdm[k],
                pba->q_size_ncdm[k]*sizeof(double),
                pba->error_message);


    for (index_q=0; index_q<pba->q_size_ncdm[k]; index_q++) {
      q = pba->q_ncdm[k][index_q];
      class_call(background_ncdm_distribution(&pbadist,q,&f0),
                 pba->error_message,pba->error_message);

      //Loop to find appropriate dq:
      for(tolexp=_PSD_DERIVATIVE_EXP_MIN_; tolexp<_PSD_DERIVATIVE_EXP_MAX_; tolexp++){

        if (index_q == 0){
          dq = MIN((0.5-ppr->smallest_allowed_variation)*q,2*exp(tolexp)*(pba->q_ncdm[k][index_q+1]-q));
        }
        else if (index_q == pba->q_size_ncdm[k]-1){
          dq = exp(tolexp)*2.0*(pba->q_ncdm[k][index_q]-pba->q_ncdm[k][index_q-1]);
        }
        else{
          dq = exp(tolexp)*(pba->q_ncdm[k][index_q+1]-pba->q_ncdm[k][index_q-1]);
        }

        class_call(background_ncdm_distribution(&pbadist,q-2*dq,&f0m2),
                   pba->error_message,pba->error_message);
        class_call(background_ncdm_distribution(&pbadist,q+2*dq,&f0p2),
                   pba->error_message,pba->error_message);

        if (fabs((f0p2-f0m2)/f0)>sqrt(ppr->smallest_allowed_variation)) break;
      }

      class_call(background_ncdm_distribution(&pbadist,q-dq,&f0m1),
                 pba->error_message,pba->error_message);
      class_call(background_ncdm_distribution(&pbadist,q+dq,&f0p1),
                 pba->error_message,pba->error_message);
      //5 point estimate of the derivative:
      df0dq = (+f0m2-8*f0m1+8*f0p1-f0p2)/12.0/dq;
      //printf("df0dq[%g] = %g. dlf=%g ?= %g. f0 =%g.\n",q,df0dq,q/f0*df0dq,
      //Avoid underflow in extreme tail:
      if (fabs(f0)==0.)
        pba->dlnf0_dlnq_ncdm[k][index_q] = -q; /* valid for whatever f0 with exponential tail in exp(-q) */
      else
        pba->dlnf0_dlnq_ncdm[k][index_q] = q/f0*df0dq;
    }

    pba->factor_ncdm[k]=pba->deg_ncdm[k]*4*_PI_*pow(pba->T_cmb*pba->T_ncdm[k]*_k_B_,4)*8*_PI_*_G_
      /3./pow(_h_P_/2./_PI_,3)/pow(_c_,7)*_Mpc_over_m_*_Mpc_over_m_;

    /* If allocated, deallocate interpolation table:  */
    if ((pba->got_files!=NULL)&&(pba->got_files[k]==_TRUE_)){
      free(pbadist.q);
      free(pbadist.f0);
      free(pbadist.d2f0);
    }
  }


  return _SUCCESS_;
}

/**
 * For a given ncdm species: given the quadrature weights, the mass
 * and the redshift, find background quantities by a quick weighted
 * sum over.  Input parameters passed as NULL pointers are not
 * evaluated for speed-up
 *
 * @param qvec     Input: sampled momenta
 * @param wvec     Input: quadrature weights
 * @param qsize    Input: number of momenta/weights
 * @param M        Input: mass
 * @param factor   Input: normalization factor for the p.s.d.
 * @param z        Input: redshift
 * @param n        Output: number density
 * @param rho      Output: energy density
 * @param p        Output: pressure
 * @param drho_dM  Output: derivative used in next function
 * @param pseudo_p Output: pseudo-pressure used in perturbation module for fluid approx
 *
 */

int background_ncdm_momenta(
                            /* Only calculate for non-NULL pointers: */
                            double * qvec,
                            double * wvec,
                            int qsize,
                            double M,
                            double factor,
                            double z,
                            double * n,
                            double * rho, // density
                            double * p,   // pressure
                            double * drho_dM,  // d rho / d M used in next function
                            double * pseudo_p  // pseudo-p used in ncdm fluid approx
                            ) {

  int index_q;
  double epsilon;
  double q2;
  double factor2;
  /** Summary: */

  /** - rescale normalization at given redshift */
  factor2 = factor*pow(1+z,4);

  /** - initialize quantities */
  if (n!=NULL) *n = 0.;
  if (rho!=NULL) *rho = 0.;
  if (p!=NULL) *p = 0.;
  if (drho_dM!=NULL) *drho_dM = 0.;
  if (pseudo_p!=NULL) *pseudo_p = 0.;

  /** - loop over momenta */
  for (index_q=0; index_q<qsize; index_q++) {

    /* squared momentum */
    q2 = qvec[index_q]*qvec[index_q];

    /* energy */
    epsilon = sqrt(q2+M*M/(1.+z)/(1.+z));

    /* integrand of the various quantities */
    if (n!=NULL) *n += q2*wvec[index_q];
    if (rho!=NULL) *rho += q2*epsilon*wvec[index_q];
    if (p!=NULL) *p += q2*q2/3./epsilon*wvec[index_q];
    if (drho_dM!=NULL) *drho_dM += q2*M/(1.+z)/(1.+z)/epsilon*wvec[index_q];
    if (pseudo_p!=NULL) *pseudo_p += pow(q2/epsilon,3)/3.0*wvec[index_q];
  }

  /** - adjust normalization */
  if (n!=NULL) *n *= factor2/(1.+z);
  if (rho!=NULL) *rho *= factor2;
  if (p!=NULL) *p *= factor2;
  if (drho_dM!=NULL) *drho_dM *= factor2;
  if (pseudo_p!=NULL) *pseudo_p *=factor2;

  return _SUCCESS_;
}

/**
 * When the user passed the density fraction Omega_ncdm or
 * omega_ncdm in input but not the mass, infer the mass with Newton iteration method.
 *
 * @param ppr    Input: precision structure
 * @param pba    Input/Output: background structure
 * @param n_ncdm Input: index of ncdm species
 */

int background_ncdm_M_from_Omega(
                                 struct precision *ppr,
                                 struct background *pba,
                                 int n_ncdm
                                 ) {
  double rho0,rho,n,M,deltaM,drhodM;
  int iter,maxiter=50;

  rho0 = pba->H0*pba->H0*pba->Omega0_ncdm[n_ncdm]; /*Remember that rho is defined such that H^2=sum(rho_i) */
  M = 0.0;

  background_ncdm_momenta(pba->q_ncdm_bg[n_ncdm],
                          pba->w_ncdm_bg[n_ncdm],
                          pba->q_size_ncdm_bg[n_ncdm],
                          M,
                          pba->factor_ncdm[n_ncdm],
                          0.,
                          &n,
                          &rho,
                          NULL,
                          NULL,
                          NULL);

  /* Is the value of Omega less than a massless species?*/
  class_test(rho0<rho,pba->error_message,
             "The value of Omega for the %dth species, %g, is less than for a massless species! It should be atleast %g. Check your input.",
             n_ncdm,pba->Omega0_ncdm[n_ncdm],pba->Omega0_ncdm[n_ncdm]*rho/rho0);

  /* In the strict NR limit we have rho = n*(M) today, giving a zeroth order guess: */
  M = rho0/n; /* This is our guess for M. */
  for (iter=1; iter<=maxiter; iter++){

    /* Newton iteration. First get relevant quantities at M: */
    background_ncdm_momenta(pba->q_ncdm_bg[n_ncdm],
                            pba->w_ncdm_bg[n_ncdm],
                            pba->q_size_ncdm_bg[n_ncdm],
                            M,
                            pba->factor_ncdm[n_ncdm],
                            0.,
                            NULL,
                            &rho,
                            NULL,
                            &drhodM,
                            NULL);

    deltaM = (rho0-rho)/drhodM; /* By definition of the derivative */
    if ((M+deltaM)<0.0) deltaM = -M/2.0; /* Avoid overshooting to negative M value. */
    M += deltaM; /* Update value of M.. */
    if (fabs(deltaM/M)<ppr->tol_M_ncdm){
      /* Accuracy reached.. */
      pba->M_ncdm[n_ncdm] = M;
      break;
    }
  }
  class_test(iter>=maxiter,pba->error_message,
             "Newton iteration could not converge on a mass for some reason.");
  return _SUCCESS_;
}

/**
 *  This function integrates the background over time, allocates and
 *  fills the background table
 *
 * @param ppr Input: precision structure
 * @param pba Input/Output: background structure
 */

int background_solve(
                     struct precision *ppr,
                     struct background *pba
                     ) {

  /** Summary: */

  /** - define local variables */

  /* contains all quantities relevant for the integration algorithm */
  struct generic_integrator_workspace gi;
  /* parameters and workspace for the background_derivs function */
  struct background_parameters_and_workspace bpaw;
  /* a growing table (since the number of time steps is not known a priori) */
  growTable gTable;
  /* needed for growing table */
  double * pData;
  /* needed for growing table */
  void * memcopy_result;
  /* initial conformal time */
  double tau_start;
  /* final conformal time */
  double tau_end;
  /* an index running over bi indices */
  int i;
  /* vector of quantities to be integrated */
  double * pvecback_integration;
  /* vector of all background quantities */
  double * pvecback;
  /* necessary for calling array_interpolate(), but never used */
  int last_index=0;
  /* comoving radius coordinate in Mpc (equal to conformal distance in flat case) */
  double comoving_radius=0.;

  bpaw.pba = pba;
  class_alloc(pvecback,pba->bg_size*sizeof(double),pba->error_message);
  bpaw.pvecback = pvecback;

  /** - allocate vector of quantities to be integrated */
  class_alloc(pvecback_integration,pba->bi_size*sizeof(double),pba->error_message);

  /** - initialize generic integrator with initialize_generic_integrator() */

  /* Size of vector to integrate is (pba->bi_size-1) rather than
   * (pba->bi_size), since tau is not integrated.
   */
  class_call(initialize_generic_integrator((pba->bi_size-1),&gi),
             gi.error_message,
             pba->error_message);

  /** - impose initial conditions with background_initial_conditions() */
  class_call(background_initial_conditions(ppr,pba,pvecback,pvecback_integration),
             pba->error_message,
             pba->error_message);

  /* here tau_end is in fact the initial time (in the next loop
     tau_start = tau_end) */
  tau_end=pvecback_integration[pba->index_bi_tau];

  /** - create a growTable with gt_init() */
  class_call(gt_init(&gTable),
             gTable.error_message,
             pba->error_message);

  /* initialize the counter for the number of steps */
  pba->bt_size=0;

  /** - loop over integration steps: call background_functions(), find step size, save data in growTable with gt_add(), perform one step with generic_integrator(), store new value of tau */

  while (pvecback_integration[pba->index_bi_a] < pba->a_today) {

    tau_start = tau_end;

    /* -> find step size (trying to adjust the last step as close as possible to the one needed to reach a=a_today; need not be exact, difference corrected later) */
    class_call(background_functions(pba,pvecback_integration, pba->short_info, pvecback),
               pba->error_message,
               pba->error_message);

    if ((pvecback_integration[pba->index_bi_a]*(1.+ppr->back_integration_stepsize)) < pba->a_today) {
      tau_end = tau_start + ppr->back_integration_stepsize / (pvecback_integration[pba->index_bi_a]*pvecback[pba->index_bg_H]);
      /* no possible segmentation fault here: non-zeroness of "a" has been checked in background_functions() */
    }
    else {
      tau_end = tau_start + (pba->a_today/pvecback_integration[pba->index_bi_a]-1.) / (pvecback_integration[pba->index_bi_a]*pvecback[pba->index_bg_H]);
      /* no possible segmentation fault here: non-zeroness of "a" has been checked in background_functions() */
    }

    class_test((tau_end-tau_start)/tau_start < ppr->smallest_allowed_variation,
               pba->error_message,
               "integration step: relative change in time =%e < machine precision : leads either to numerical error or infinite loop",(tau_end-tau_start)/tau_start);

    /* -> save data in growTable */
    class_call(gt_add(&gTable,_GT_END_,(void *) pvecback_integration,sizeof(double)*pba->bi_size),
               gTable.error_message,
               pba->error_message);
    pba->bt_size++;

    /* -> perform one step */
    class_call(generic_integrator(background_derivs,
                                  tau_start,
                                  tau_end,
                                  pvecback_integration,
                                  &bpaw,
                                  ppr->tol_background_integration,
                                  ppr->smallest_allowed_variation,
                                  &gi),
               gi.error_message,
               pba->error_message);

    /* -> store value of tau */
    pvecback_integration[pba->index_bi_tau]=tau_end;

  }

  /** - save last data in growTable with gt_add() */
  class_call(gt_add(&gTable,_GT_END_,(void *) pvecback_integration,sizeof(double)*pba->bi_size),
             gTable.error_message,
             pba->error_message);
  pba->bt_size++;


  /* integration finished */

  /** - clean up generic integrator with cleanup_generic_integrator() */
  class_call(cleanup_generic_integrator(&gi),
             gi.error_message,
             pba->error_message);

  /** - retrieve data stored in the growTable with gt_getPtr() */
  class_call(gt_getPtr(&gTable,(void**)&pData),
             gTable.error_message,
             pba->error_message);

  /** - interpolate to get quantities precisely today with array_interpolate() */
  class_call(array_interpolate(
                               pData,
                               pba->bi_size,
                               pba->bt_size,
                               pba->index_bi_a,
                               pba->a_today,
                               &last_index,
                               pvecback_integration,
                               pba->bi_size,
                               pba->error_message),
             pba->error_message,
             pba->error_message);

  /* substitute last line with quantities today */
  for (i=0; i<pba->bi_size; i++)
    pData[(pba->bt_size-1)*pba->bi_size+i]=pvecback_integration[i];

  /** - deduce age of the Universe */
  /* -> age in Gyears */
  pba->age = pvecback_integration[pba->index_bi_time]/_Gyr_over_Mpc_;
  /* -> conformal age in Mpc */
  pba->conformal_age = pvecback_integration[pba->index_bi_tau];
  /* -> contribution of decaying dark matter and dark radiation to the critical density today: */
  if (pba->has_dcdm == _TRUE_){
    pba->Omega0_dcdm = pvecback_integration[pba->index_bi_rho_dcdm]/pba->H0/pba->H0;
  }
  if (pba->has_dr == _TRUE_){
    pba->Omega0_dr = pvecback_integration[pba->index_bi_rho_dr]/pba->H0/pba->H0;
  }


  /** - allocate background tables */
  class_alloc(pba->tau_table,pba->bt_size * sizeof(double),pba->error_message);

  class_alloc(pba->z_table,pba->bt_size * sizeof(double),pba->error_message);

  class_alloc(pba->d2tau_dz2_table,pba->bt_size * sizeof(double),pba->error_message);

  class_alloc(pba->background_table,pba->bt_size * pba->bg_size * sizeof(double),pba->error_message);

  class_alloc(pba->d2background_dtau2_table,pba->bt_size * pba->bg_size * sizeof(double),pba->error_message);

  /** - In a loop over lines, fill background table using the result of the integration plus background_functions() */
  for (i=0; i < pba->bt_size; i++) {

    /* -> establish correspondence between the integrated variable and the bg variables */

    pba->tau_table[i] = pData[i*pba->bi_size+pba->index_bi_tau];

    class_test(pData[i*pba->bi_size+pba->index_bi_a] <= 0.,
               pba->error_message,
               "a = %e instead of strictly positiv",pData[i*pba->bi_size+pba->index_bi_a]);

    pba->z_table[i] = pba->a_today/pData[i*pba->bi_size+pba->index_bi_a]-1.;

    pvecback[pba->index_bg_time] = pData[i*pba->bi_size+pba->index_bi_time];
    pvecback[pba->index_bg_conf_distance] = pba->conformal_age - pData[i*pba->bi_size+pba->index_bi_tau];

    if (pba->sgnK == 0) comoving_radius = pvecback[pba->index_bg_conf_distance];
    else if (pba->sgnK == 1) comoving_radius = sin(sqrt(pba->K)*pvecback[pba->index_bg_conf_distance])/sqrt(pba->K);
    else if (pba->sgnK == -1) comoving_radius = sinh(sqrt(-pba->K)*pvecback[pba->index_bg_conf_distance])/sqrt(-pba->K);

    pvecback[pba->index_bg_ang_distance] = pba->a_today*comoving_radius/(1.+pba->z_table[i]);
    pvecback[pba->index_bg_lum_distance] = pba->a_today*comoving_radius*(1.+pba->z_table[i]);
    pvecback[pba->index_bg_rs] = pData[i*pba->bi_size+pba->index_bi_rs];

    /* -> compute all other quantities depending only on {B} variables.
       The value of {B} variables in pData are also copied to pvecback.*/
    class_call(background_functions(pba,pData+i*pba->bi_size, pba->long_info, pvecback),
               pba->error_message,
               pba->error_message);

    /* -> compute growth functions (valid in dust universe) */

    /* Normalise D(z=0)=1 and construct f = D_prime/(aHD) */
    pvecback[pba->index_bg_D] = pData[i*pba->bi_size+pba->index_bi_D]/pData[(pba->bt_size-1)*pba->bi_size+pba->index_bi_D];
    pvecback[pba->index_bg_f] = pData[i*pba->bi_size+pba->index_bi_D_prime]/
      (pData[i*pba->bi_size+pba->index_bi_D]*pvecback[pba->index_bg_a]*pvecback[pba->index_bg_H]);

    /* -> write in the table */
    memcopy_result = memcpy(pba->background_table + i*pba->bg_size,pvecback,pba->bg_size*sizeof(double));

    class_test(memcopy_result != pba->background_table + i*pba->bg_size,
               pba->error_message,
               "cannot copy data back to pba->background_table");
  }

  /** - free the growTable with gt_free() */

  class_call(gt_free(&gTable),
             gTable.error_message,
             pba->error_message);

  /** - fill tables of second derivatives (in view of spline interpolation) */
  class_call(array_spline_table_lines(pba->z_table,
                                      pba->bt_size,
                                      pba->tau_table,
                                      1,
                                      pba->d2tau_dz2_table,
                                      _SPLINE_EST_DERIV_,
                                      pba->error_message),
             pba->error_message,
             pba->error_message);

  class_call(array_spline_table_lines(pba->tau_table,
                                      pba->bt_size,
                                      pba->background_table,
                                      pba->bg_size,
                                      pba->d2background_dtau2_table,
                                      _SPLINE_EST_DERIV_,
                                      pba->error_message),
             pba->error_message,
             pba->error_message);

  /** - compute remaining "related parameters"
   *     - so-called "effective neutrino number", computed at earliest
   time in interpolation table. This should be seen as a
   definition: Neff is the equivalent number of
   instantaneously-decoupled neutrinos accounting for the
   radiation density, beyond photons */
  pba->Neff = (pba->background_table[pba->index_bg_Omega_r]
               *pba->background_table[pba->index_bg_rho_crit]
               -pba->background_table[pba->index_bg_rho_g])
    /(7./8.*pow(4./11.,4./3.)*pba->background_table[pba->index_bg_rho_g]);

  /** - done */
  if (pba->background_verbose > 0) {
    printf(" -> age = %f Gyr\n",pba->age);
    printf(" -> conformal age = %f Mpc\n",pba->conformal_age);
  }

  if (pba->background_verbose > 2) {
    printf(" -> pba->Neff = %f\n",pba->Neff);
    if ((pba->has_dcdm == _TRUE_)&&(pba->has_dr == _TRUE_)){
      printf("    Decaying Cold Dark Matter details: (DCDM --> DR)\n");
      printf("     -> Omega0_dcdm = %f\n",pba->Omega0_dcdm);
      printf("     -> Omega0_dr = %f\n",pba->Omega0_dr);
      printf("     -> Omega0_dr+Omega0_dcdm = %f, input value = %f\n",
             pba->Omega0_dr+pba->Omega0_dcdm,pba->Omega0_dcdmdr);
      printf("     -> Omega_ini_dcdm/Omega_b = %f\n",pba->Omega_ini_dcdm/pba->Omega0_b);
    }
    if (pba->has_scf == _TRUE_){
      printf("    Scalar field details:\n");
      printf("     -> Omega_scf = %g, wished %g\n",
             pvecback[pba->index_bg_rho_scf]/pvecback[pba->index_bg_rho_crit], pba->Omega0_scf);
      if(pba->has_lambda == _TRUE_)
        printf("     -> Omega_Lambda = %g, wished %g\n",
               pvecback[pba->index_bg_rho_lambda]/pvecback[pba->index_bg_rho_crit], pba->Omega0_lambda);
      printf("     -> parameters: [lambda, alpha, A, B] = \n");
      printf("                    [");
      for (i=0; i<pba->scf_parameters_size-1; i++){
        printf("%.3f, ",pba->scf_parameters[i]);
      }
      printf("%.3f]\n",pba->scf_parameters[pba->scf_parameters_size-1]);
    }
  }

  free(pvecback);
  free(pvecback_integration);

  return _SUCCESS_;

}

/**
 * Assign initial values to background integrated variables.
 *
 * @param ppr                  Input: pointer to precision structure
 * @param pba                  Input: pointer to background structure
 * @param pvecback             Input: vector of background quantities used as workspace
 * @param pvecback_integration Output: vector of background quantities to be integrated, returned with proper initial values
 * @return the error status
 */

int background_initial_conditions(
                                  struct precision *ppr,
                                  struct background *pba,
                                  double * pvecback, /* vector with argument pvecback[index_bg] (must be already allocated, normal format is sufficient) */
                                  double * pvecback_integration /* vector with argument pvecback_integration[index_bi] (must be already allocated with size pba->bi_size) */
                                  ) {

  /** Summary: */

  /** - define local variables */

  /* scale factor */
  double a;

  double rho_ncdm, p_ncdm, rho_ncdm_rel_tot=0.;
  double f,Omega_rad, rho_rad;
  int counter,is_early_enough,n_ncdm;
  double scf_lambda;
  double rho_fld_today;
  double w_fld,dw_over_da_fld,integral_fld;

  /** - fix initial value of \f$ a \f$ */
  a = ppr->a_ini_over_a_today_default * pba->a_today;

  /**  If we have ncdm species, perhaps we need to start earlier
       than the standard value for the species to be relativistic.
       This could happen for some WDM models.
  */

  if (pba->has_ncdm == _TRUE_) {

    for (counter=0; counter < _MAX_IT_; counter++) {

      is_early_enough = _TRUE_;
      rho_ncdm_rel_tot = 0.;

      for (n_ncdm=0; n_ncdm<pba->N_ncdm; n_ncdm++) {

        class_call(background_ncdm_momenta(pba->q_ncdm_bg[n_ncdm],
                                           pba->w_ncdm_bg[n_ncdm],
                                           pba->q_size_ncdm_bg[n_ncdm],
                                           pba->M_ncdm[n_ncdm],
                                           pba->factor_ncdm[n_ncdm],
                                           pba->a_today/a-1.0,
                                           NULL,
                                           &rho_ncdm,
                                           &p_ncdm,
                                           NULL,
                                           NULL),
                   pba->error_message,
                   pba->error_message);
        rho_ncdm_rel_tot += 3.*p_ncdm;
        if (fabs(p_ncdm/rho_ncdm-1./3.)>ppr->tol_ncdm_initial_w)
          is_early_enough = _FALSE_;
      }
      if (is_early_enough == _TRUE_)
        break;
      else
        a *= _SCALE_BACK_;
    }
    class_test(counter == _MAX_IT_,
               pba->error_message,
               "Search for initial scale factor a such that all ncdm species are relativistic failed.");
  }

  pvecback_integration[pba->index_bi_a] = a;

  /* Set initial values of {B} variables: */
  Omega_rad = pba->Omega0_g;
  if (pba->has_ur == _TRUE_)
    Omega_rad += pba->Omega0_ur;
  if (pba->has_idr == _TRUE_)
    Omega_rad += pba->Omega0_idr;
  rho_rad = Omega_rad*pow(pba->H0,2)/pow(a/pba->a_today,4);
  if (pba->has_ncdm == _TRUE_){
    /** - We must add the relativistic contribution from NCDM species */
    rho_rad += rho_ncdm_rel_tot;
  }
  if (pba->has_dcdm == _TRUE_){
    /* Remember that the critical density today in CLASS conventions is H0^2 */
    pvecback_integration[pba->index_bi_rho_dcdm] =
      pba->Omega_ini_dcdm*pba->H0*pba->H0*pow(pba->a_today/a,3);
    if (pba->background_verbose > 3)
      printf("Density is %g. a_today=%g. Omega_ini=%g\n",pvecback_integration[pba->index_bi_rho_dcdm],pba->a_today,pba->Omega_ini_dcdm);
  }

  if (pba->has_dr == _TRUE_){
    if (pba->has_dcdm == _TRUE_){
      /**  - f is the critical density fraction of DR. The exact solution is:
       *
       * `f = -Omega_rad+pow(pow(Omega_rad,3./2.)+0.5*pow(a/pba->a_today,6)*pvecback_integration[pba->index_bi_rho_dcdm]*pba->Gamma_dcdm/pow(pba->H0,3),2./3.);`
       *
       * but it is not numerically stable for very small f which is always the case.
       * Instead we use the Taylor expansion of this equation, which is equivalent to
       * ignoring f(a) in the Hubble rate.
       */
      f = 1./3.*pow(a/pba->a_today,6)*pvecback_integration[pba->index_bi_rho_dcdm]*pba->Gamma_dcdm/pow(pba->H0,3)/sqrt(Omega_rad);
      pvecback_integration[pba->index_bi_rho_dr] = f*pba->H0*pba->H0/pow(a/pba->a_today,4);
    }
    else{
      /** There is also a space reserved for a future case where dr is not sourced by dcdm */
      pvecback_integration[pba->index_bi_rho_dr] = 0.0;
    }
  }

  if (pba->has_fld == _TRUE_){

    /* rho_fld today */
    rho_fld_today = pba->Omega0_fld * pow(pba->H0,2);

    /* integrate rho_fld(a) from a_ini to a_0, to get rho_fld(a_ini) given rho_fld(a0) */
    class_call(background_w_fld(pba,a,&w_fld,&dw_over_da_fld,&integral_fld), pba->error_message, pba->error_message);

    /* Note: for complicated w_fld(a) functions with no simple
       analytic integral, this is the place were you should compute
       numerically the simple 1d integral [int_{a_ini}^{a_0} 3
       [(1+w_fld)/a] da] (e.g. with the Romberg method?) instead of
       calling background_w_fld */

    /* rho_fld at initial time */
    pvecback_integration[pba->index_bi_rho_fld] = rho_fld_today * exp(integral_fld);

  }

  /** - Fix initial value of \f$ \phi, \phi' \f$
   * set directly in the radiation attractor => fixes the units in terms of rho_ur
   *
   * TODO:
   * - There seems to be some small oscillation when it starts.
   * - Check equations and signs. Sign of phi_prime?
   * - is rho_ur all there is early on?
   */
  if(pba->has_scf == _TRUE_){
    scf_lambda = pba->scf_parameters[0];
    if(pba->attractor_ic_scf == _TRUE_){
      pvecback_integration[pba->index_bi_phi_scf] = -1/scf_lambda*
        log(rho_rad*4./(3*pow(scf_lambda,2)-12))*pba->phi_ini_scf;
      if (3.*pow(scf_lambda,2)-12. < 0){
        /** - --> If there is no attractor solution for scf_lambda, assign some value. Otherwise would give a nan.*/
    	pvecback_integration[pba->index_bi_phi_scf] = 1./scf_lambda;//seems to the work
        if (pba->background_verbose > 0)
          printf(" No attractor IC for lambda = %.3e ! \n ",scf_lambda);
      }
      pvecback_integration[pba->index_bi_phi_prime_scf] = 2*pvecback_integration[pba->index_bi_a]*
        sqrt(V_scf(pba,pvecback_integration[pba->index_bi_phi_scf]))*pba->phi_prime_ini_scf;
    }
    else{
      printf("Not using attractor initial conditions\n");
      /** - --> If no attractor initial conditions are assigned, gets the provided ones. */
      pvecback_integration[pba->index_bi_phi_scf] = pba->phi_ini_scf;
      pvecback_integration[pba->index_bi_phi_prime_scf] = pba->phi_prime_ini_scf;
    }
    class_test(!isfinite(pvecback_integration[pba->index_bi_phi_scf]) ||
               !isfinite(pvecback_integration[pba->index_bi_phi_scf]),
               pba->error_message,
               "initial phi = %e phi_prime = %e -> check initial conditions",
               pvecback_integration[pba->index_bi_phi_scf],
               pvecback_integration[pba->index_bi_phi_scf]);
  }

  /* Infer pvecback from pvecback_integration */
  class_call(background_functions(pba, pvecback_integration, pba->normal_info, pvecback),
             pba->error_message,
             pba->error_message);

  /* Just checking that our initial time indeed is deep enough in the radiation
     dominated regime */
  class_test(fabs(pvecback[pba->index_bg_Omega_r]-1.) > ppr->tol_initial_Omega_r,
             pba->error_message,
             "Omega_r = %e, not close enough to 1. Decrease a_ini_over_a_today_default in order to start from radiation domination.",
             pvecback[pba->index_bg_Omega_r]);

  /** - compute initial proper time, assuming radiation-dominated
      universe since Big Bang and therefore \f$ t=1/(2H) \f$ (good
      approximation for most purposes) */

  class_test(pvecback[pba->index_bg_H] <= 0.,
             pba->error_message,
             "H = %e instead of strictly positive",pvecback[pba->index_bg_H]);

  pvecback_integration[pba->index_bi_time] = 1./(2.* pvecback[pba->index_bg_H]);

  /** - compute initial conformal time, assuming radiation-dominated
      universe since Big Bang and therefore \f$ \tau=1/(aH) \f$
      (good approximation for most purposes) */
  pvecback_integration[pba->index_bi_tau] = 1./(a * pvecback[pba->index_bg_H]);

  /** - compute initial sound horizon, assuming \f$ c_s=1/\sqrt{3} \f$ initially */
  pvecback_integration[pba->index_bi_rs] = pvecback_integration[pba->index_bi_tau]/sqrt(3.);

  /** - set initial value of D and D' in RD. D will be renormalised later, but D' must be correct. */
  pvecback_integration[pba->index_bi_D] = a;
  pvecback_integration[pba->index_bi_D_prime] = 2*pvecback_integration[pba->index_bi_D]*pvecback[pba->index_bg_H];

  return _SUCCESS_;

}

/**
 * Find the time of radiation/matter equality and store characteristic
 * quantitites at that time in the background structure..
 *
 * @param ppr                  Input: pointer to precision structure
 * @param pba                  Input/Output: pointer to background structure
 * @return the error status
 */

int background_find_equality(
                             struct precision *ppr,
                             struct background *pba) {

  double Omega_m_over_Omega_r=0.;
  int index_tau_minus = 0;
  int index_tau_plus = pba->bt_size-1;
  int index_tau_mid = 0;
  double tau_minus,tau_plus,tau_mid=0.;
  double * pvecback;

  /* first bracket the right tau value between two consecutive indices in the table */

  while ((index_tau_plus - index_tau_minus) > 1) {

    index_tau_mid = (int)(0.5*(index_tau_plus+index_tau_minus));

    Omega_m_over_Omega_r = pba->background_table[index_tau_mid*pba->bg_size+pba->index_bg_Omega_m]
      /pba->background_table[index_tau_mid*pba->bg_size+pba->index_bg_Omega_r];

    if (Omega_m_over_Omega_r > 1)
      index_tau_plus = index_tau_mid;
    else
      index_tau_minus = index_tau_mid;

  }

  /* then get a better estimate within this range */

  tau_minus = pba->tau_table[index_tau_minus];
  tau_plus =  pba->tau_table[index_tau_plus];

  class_alloc(pvecback,pba->bg_size*sizeof(double),pba->error_message);

  while ((tau_plus - tau_minus) > ppr->tol_tau_eq) {

    tau_mid = 0.5*(tau_plus+tau_minus);

    class_call(background_at_tau(pba,tau_mid,pba->long_info,pba->inter_closeby,&index_tau_minus,pvecback),
               pba->error_message,
               pba->error_message);

    Omega_m_over_Omega_r = pvecback[pba->index_bg_Omega_m]/pvecback[pba->index_bg_Omega_r];

    if (Omega_m_over_Omega_r > 1)
      tau_plus = tau_mid;
    else
      tau_minus = tau_mid;

  }

  pba->a_eq = pvecback[pba->index_bg_a];
  pba->H_eq = pvecback[pba->index_bg_H];
  pba->z_eq = pba->a_today/pba->a_eq -1.;
  pba->tau_eq = tau_mid;

  if (pba->background_verbose > 0) {
    printf(" -> radiation/matter equality at z = %f\n",pba->z_eq);
    printf("    corresponding to conformal time = %f Mpc\n",pba->tau_eq);
  }

  free(pvecback);

  return _SUCCESS_;

}


/**
 * Subroutine for formatting background output
 *
 */

int background_output_titles(struct background * pba,
                             char titles[_MAXTITLESTRINGLENGTH_]
                             ){

  /** - Length of the column title should be less than _OUTPUTPRECISION_+6
      to be indented correctly, but it can be as long as . */
  int n;
  char tmp[24];

  class_store_columntitle(titles,"z",_TRUE_);
  class_store_columntitle(titles,"proper time [Gyr]",_TRUE_);
  class_store_columntitle(titles,"conf. time [Mpc]",_TRUE_);
  class_store_columntitle(titles,"H [1/Mpc]",_TRUE_);
  class_store_columntitle(titles,"comov. dist.",_TRUE_);
  class_store_columntitle(titles,"ang.diam.dist.",_TRUE_);
  class_store_columntitle(titles,"lum. dist.",_TRUE_);
  class_store_columntitle(titles,"comov.snd.hrz.",_TRUE_);
  class_store_columntitle(titles,"(.)rho_g",_TRUE_);
  class_store_columntitle(titles,"(.)rho_b",_TRUE_);
  class_store_columntitle(titles,"(.)rho_cdm",pba->has_cdm);
  if (pba->has_ncdm == _TRUE_){
    for (n=0; n<pba->N_ncdm; n++){
      sprintf(tmp,"(.)rho_ncdm[%d]",n);
      class_store_columntitle(titles,tmp,_TRUE_);
      sprintf(tmp,"(.)p_ncdm[%d]",n);
      class_store_columntitle(titles,tmp,_TRUE_);
    }
  }
  class_store_columntitle(titles,"(.)rho_lambda",pba->has_lambda);
  class_store_columntitle(titles,"(.)rho_fld",pba->has_fld);
  class_store_columntitle(titles,"(.)w_fld",pba->has_fld);
  class_store_columntitle(titles,"(.)rho_ur",pba->has_ur);
  class_store_columntitle(titles,"(.)rho_idr",pba->has_idr);
  class_store_columntitle(titles,"(.)rho_idm_dr",pba->has_idm_dr);
  class_store_columntitle(titles,"(.)rho_crit",_TRUE_);
  class_store_columntitle(titles,"(.)rho_dcdm",pba->has_dcdm);
  class_store_columntitle(titles,"(.)rho_dr",pba->has_dr);

  class_store_columntitle(titles,"(.)rho_scf",pba->has_scf);
  class_store_columntitle(titles,"(.)p_scf",pba->has_scf);
  class_store_columntitle(titles,"(.)p_prime_scf",pba->has_scf);
  class_store_columntitle(titles,"phi_scf",pba->has_scf);
  class_store_columntitle(titles,"phi'_scf",pba->has_scf);
  class_store_columntitle(titles,"V_scf",pba->has_scf);
  class_store_columntitle(titles,"V'_scf",pba->has_scf);
  class_store_columntitle(titles,"V''_scf",pba->has_scf);

  class_store_columntitle(titles,"(.)rho_tot",_TRUE_);
  class_store_columntitle(titles,"(.)p_tot",_TRUE_);
  class_store_columntitle(titles,"(.)p_tot_prime",_TRUE_);

  class_store_columntitle(titles,"gr.fac. D",_TRUE_);
  class_store_columntitle(titles,"gr.fac. f",_TRUE_);

  return _SUCCESS_;
}

int background_output_data(
                           struct background *pba,
                           int number_of_titles,
                           double *data){
  int index_tau, storeidx, n;
  double *dataptr, *pvecback;

  /** Stores quantities */
  for (index_tau=0; index_tau<pba->bt_size; index_tau++){
    dataptr = data + index_tau*number_of_titles;
    pvecback = pba->background_table + index_tau*pba->bg_size;
    storeidx = 0;

    class_store_double(dataptr,pba->a_today/pvecback[pba->index_bg_a]-1.,_TRUE_,storeidx);
    class_store_double(dataptr,pvecback[pba->index_bg_time]/_Gyr_over_Mpc_,_TRUE_,storeidx);
    class_store_double(dataptr,pba->conformal_age-pvecback[pba->index_bg_conf_distance],_TRUE_,storeidx);
    class_store_double(dataptr,pvecback[pba->index_bg_H],_TRUE_,storeidx);
    class_store_double(dataptr,pvecback[pba->index_bg_conf_distance],_TRUE_,storeidx);
    class_store_double(dataptr,pvecback[pba->index_bg_ang_distance],_TRUE_,storeidx);
    class_store_double(dataptr,pvecback[pba->index_bg_lum_distance],_TRUE_,storeidx);
    class_store_double(dataptr,pvecback[pba->index_bg_rs],_TRUE_,storeidx);
    class_store_double(dataptr,pvecback[pba->index_bg_rho_g],_TRUE_,storeidx);
    class_store_double(dataptr,pvecback[pba->index_bg_rho_b],_TRUE_,storeidx);
    class_store_double(dataptr,pvecback[pba->index_bg_rho_cdm],pba->has_cdm,storeidx);
    if (pba->has_ncdm == _TRUE_){
      for (n=0; n<pba->N_ncdm; n++){
        class_store_double(dataptr,pvecback[pba->index_bg_rho_ncdm1+n],_TRUE_,storeidx);
        class_store_double(dataptr,pvecback[pba->index_bg_p_ncdm1+n],_TRUE_,storeidx);
      }
    }
    class_store_double(dataptr,pvecback[pba->index_bg_rho_lambda],pba->has_lambda,storeidx);
    class_store_double(dataptr,pvecback[pba->index_bg_rho_fld],pba->has_fld,storeidx);
    class_store_double(dataptr,pvecback[pba->index_bg_w_fld],pba->has_fld,storeidx);
    class_store_double(dataptr,pvecback[pba->index_bg_rho_ur],pba->has_ur,storeidx);
    class_store_double(dataptr,pvecback[pba->index_bg_rho_idr],pba->has_idr,storeidx);
    class_store_double(dataptr,pvecback[pba->index_bg_rho_idm_dr],pba->has_idm_dr,storeidx);
    class_store_double(dataptr,pvecback[pba->index_bg_rho_crit],_TRUE_,storeidx);
    class_store_double(dataptr,pvecback[pba->index_bg_rho_dcdm],pba->has_dcdm,storeidx);
    class_store_double(dataptr,pvecback[pba->index_bg_rho_dr],pba->has_dr,storeidx);

    class_store_double(dataptr,pvecback[pba->index_bg_rho_scf],pba->has_scf,storeidx);
    class_store_double(dataptr,pvecback[pba->index_bg_p_scf],pba->has_scf,storeidx);
    class_store_double(dataptr,pvecback[pba->index_bg_p_prime_scf],pba->has_scf,storeidx);
    class_store_double(dataptr,pvecback[pba->index_bg_phi_scf],pba->has_scf,storeidx);
    class_store_double(dataptr,pvecback[pba->index_bg_phi_prime_scf],pba->has_scf,storeidx);
    class_store_double(dataptr,pvecback[pba->index_bg_V_scf],pba->has_scf,storeidx);
    class_store_double(dataptr,pvecback[pba->index_bg_dV_scf],pba->has_scf,storeidx);
    class_store_double(dataptr,pvecback[pba->index_bg_ddV_scf],pba->has_scf,storeidx);

    class_store_double(dataptr,pvecback[pba->index_bg_rho_tot],_TRUE_,storeidx);
    class_store_double(dataptr,pvecback[pba->index_bg_p_tot],_TRUE_,storeidx);
    class_store_double(dataptr,pvecback[pba->index_bg_p_tot_prime],_TRUE_,storeidx);

    class_store_double(dataptr,pvecback[pba->index_bg_D],_TRUE_,storeidx);
    class_store_double(dataptr,pvecback[pba->index_bg_f],_TRUE_,storeidx);
  }

  return _SUCCESS_;
}


/**
 * Subroutine evaluating the derivative with respect to conformal time
 * of quantities which are integrated (a, t, etc).
 *
 * This is one of the few functions in the code which is passed to
 * the generic_integrator() routine.  Since generic_integrator()
 * should work with functions passed from various modules, the format
 * of the arguments is a bit special:
 *
 * - fixed input parameters and workspaces are passed through a generic
 * pointer. Here, this is just a pointer to the background structure
 * and to a background vector, but generic_integrator() doesn't know
 * its fine structure.
 *
 * - the error management is a bit special: errors are not written as
 * usual to pba->error_message, but to a generic error_message passed
 * in the list of arguments.
 *
 * @param tau                      Input: conformal time
 * @param y                        Input: vector of variable
 * @param dy                       Output: its derivative (already allocated)
 * @param parameters_and_workspace Input: pointer to fixed parameters (e.g. indices)
 * @param error_message            Output: error message
 */
int background_derivs(
                      double tau,
                      double* y, /* vector with argument y[index_bi] (must be already allocated with size pba->bi_size) */
                      double* dy, /* vector with argument dy[index_bi]
                                     (must be already allocated with
                                     size pba->bi_size) */
                      void * parameters_and_workspace,
                      ErrorMsg error_message
                      ) {

  /** Summary: */

  /** - define local variables */

  struct background_parameters_and_workspace * pbpaw;
  struct background * pba;
  double * pvecback, a, H, rho_M;

  pbpaw = parameters_and_workspace;
  pba =  pbpaw->pba;
  pvecback = pbpaw->pvecback;

  /** - calculate functions of \f$ a \f$ with background_functions() */
  class_call(background_functions(pba, y, pba->normal_info, pvecback),
             pba->error_message,
             error_message);

  /** - Short hand notation */
  a = y[pba->index_bi_a];
  H = pvecback[pba->index_bg_H];

  /** - calculate \f$ a'=a^2 H \f$ */
  dy[pba->index_bi_a] = y[pba->index_bi_a] * y[pba->index_bi_a] * pvecback[pba->index_bg_H];

  /** - calculate \f$ t' = a \f$ */
  dy[pba->index_bi_time] = y[pba->index_bi_a];

  class_test(pvecback[pba->index_bg_rho_g] <= 0.,
             error_message,
             "rho_g = %e instead of strictly positive",pvecback[pba->index_bg_rho_g]);

  /** - calculate \f$ rs' = c_s \f$*/
  dy[pba->index_bi_rs] = 1./sqrt(3.*(1.+3.*pvecback[pba->index_bg_rho_b]/4./pvecback[pba->index_bg_rho_g]))*sqrt(1.-pba->K*y[pba->index_bi_rs]*y[pba->index_bi_rs]); // TBC: curvature correction

  /** - solve second order growth equation  \f$ [D''(\tau)=-aHD'(\tau)+3/2 a^2 \rho_M D(\tau) \f$ */
  rho_M = pvecback[pba->index_bg_rho_b];
  if (pba->has_cdm)
    rho_M += pvecback[pba->index_bg_rho_cdm];
  if (pba->has_idm_dr)
    rho_M += pvecback[pba->index_bg_rho_idm_dr];

  dy[pba->index_bi_D] = y[pba->index_bi_D_prime];
  dy[pba->index_bi_D_prime] = -a*H*y[pba->index_bi_D_prime] + 1.5*a*a*rho_M*y[pba->index_bi_D];

  if (pba->has_dcdm == _TRUE_){
    /** - compute dcdm density \f$ \rho' = -3aH \rho - a \Gamma \rho \f$*/
    dy[pba->index_bi_rho_dcdm] = -3.*y[pba->index_bi_a]*pvecback[pba->index_bg_H]*y[pba->index_bi_rho_dcdm]-
      y[pba->index_bi_a]*pba->Gamma_dcdm*y[pba->index_bi_rho_dcdm];
  }

  if ((pba->has_dcdm == _TRUE_) && (pba->has_dr == _TRUE_)){
    /** - Compute dr density \f$ \rho' = -4aH \rho - a \Gamma \rho \f$ */
    dy[pba->index_bi_rho_dr] = -4.*y[pba->index_bi_a]*pvecback[pba->index_bg_H]*y[pba->index_bi_rho_dr]+
      y[pba->index_bi_a]*pba->Gamma_dcdm*y[pba->index_bi_rho_dcdm];
  }

  if (pba->has_fld == _TRUE_) {
    /** - Compute fld density \f$ \rho' = -3aH (1+w_{fld}(a)) \rho \f$ */
    dy[pba->index_bi_rho_fld] = -3.*y[pba->index_bi_a]*pvecback[pba->index_bg_H]*(1.+pvecback[pba->index_bg_w_fld])*y[pba->index_bi_rho_fld];
  }

  if (pba->has_scf == _TRUE_){
    /** - Scalar field equation: \f$ \phi'' + 2 a H \phi' + a^2 dV = 0 \f$  (note H is wrt cosmic time) */
    dy[pba->index_bi_phi_scf] = y[pba->index_bi_phi_prime_scf];
    dy[pba->index_bi_phi_prime_scf] = - y[pba->index_bi_a]*
      (2*pvecback[pba->index_bg_H]*y[pba->index_bi_phi_prime_scf]
       + y[pba->index_bi_a]*dV_scf(pba,y[pba->index_bi_phi_scf])) ;
  }

  return _SUCCESS_;

}

/**
 * Scalar field potential and its derivatives with respect to the field _scf
 * For Albrecht & Skordis model: 9908085
 * - \f$ V = V_{p_{scf}}*V_{e_{scf}} \f$
 * - \f$ V_e =  \exp(-\lambda \phi) \f$ (exponential)
 * - \f$ V_p = (\phi - B)^\alpha + A \f$ (polynomial bump)
 *
 * TODO:
 * - Add some functionality to include different models/potentials (tuning would be difficult, though)
 * - Generalize to Kessence/Horndeski/PPF and/or couplings
 * - A default module to numerically compute the derivatives when no analytic functions are given should be added.
 * - Numerical derivatives may further serve as a consistency check.
 *
 */

/**
 *
 * The units of phi, tau in the derivatives and the potential V are the following:
 * - phi is given in units of the reduced Planck mass \f$ m_{pl} = (8 \pi G)^{(-1/2)}\f$
 * - tau in the derivative is given in units of Mpc.
 * - the potential \f$ V(\phi) \f$ is given in units of \f$ m_{pl}^2/Mpc^2 \f$.
 * With this convention, we have
 * \f$ \rho^{class} = (8 \pi G)/3 \rho^{physical} = 1/(3 m_{pl}^2) \rho^{physical} = 1/3 * [ 1/(2a^2) (\phi')^2 + V(\phi) ] \f$
 and \f$ \rho^{class} \f$ has the proper dimension \f$ Mpc^-2 \f$.
*/

double V_e_scf(struct background *pba,
               double phi
               ) {
  double scf_lambda = pba->scf_parameters[0];
  //  double scf_alpha  = pba->scf_parameters[1];
  //  double scf_A      = pba->scf_parameters[2];
  //  double scf_B      = pba->scf_parameters[3];

  return  exp(-scf_lambda*phi);
}

double dV_e_scf(struct background *pba,
                double phi
                ) {
  double scf_lambda = pba->scf_parameters[0];
  //  double scf_alpha  = pba->scf_parameters[1];
  //  double scf_A      = pba->scf_parameters[2];
  //  double scf_B      = pba->scf_parameters[3];

  return -scf_lambda*V_scf(pba,phi);
}

double ddV_e_scf(struct background *pba,
                 double phi
                 ) {
  double scf_lambda = pba->scf_parameters[0];
  //  double scf_alpha  = pba->scf_parameters[1];
  //  double scf_A      = pba->scf_parameters[2];
  //  double scf_B      = pba->scf_parameters[3];

  return pow(-scf_lambda,2)*V_scf(pba,phi);
}


/** parameters and functions for the polynomial coefficient
 * \f$ V_p = (\phi - B)^\alpha + A \f$(polynomial bump)
 *
 * double scf_alpha = 2;
 *
 * double scf_B = 34.8;
 *
 * double scf_A = 0.01; (values for their Figure 2)
 */

double V_p_scf(
               struct background *pba,
               double phi) {
  //  double scf_lambda = pba->scf_parameters[0];
  double scf_alpha  = pba->scf_parameters[1];
  double scf_A      = pba->scf_parameters[2];
  double scf_B      = pba->scf_parameters[3];

  return  pow(phi - scf_B,  scf_alpha) +  scf_A;
}

double dV_p_scf(
                struct background *pba,
                double phi) {

  //  double scf_lambda = pba->scf_parameters[0];
  double scf_alpha  = pba->scf_parameters[1];
  //  double scf_A      = pba->scf_parameters[2];
  double scf_B      = pba->scf_parameters[3];

  return   scf_alpha*pow(phi -  scf_B,  scf_alpha - 1);
}

double ddV_p_scf(
                 struct background *pba,
                 double phi) {
  //  double scf_lambda = pba->scf_parameters[0];
  double scf_alpha  = pba->scf_parameters[1];
  //  double scf_A      = pba->scf_parameters[2];
  double scf_B      = pba->scf_parameters[3];

  return  scf_alpha*(scf_alpha - 1.)*pow(phi -  scf_B,  scf_alpha - 2);
}

/** Fianlly we can obtain the overall potential \f$ V = V_p*V_e \f$
 */

double V_scf(
             struct background *pba,
             double phi) {
  return  V_e_scf(pba,phi)*V_p_scf(pba,phi);
}

double dV_scf(
              struct background *pba,
              double phi) {
  return dV_e_scf(pba,phi)*V_p_scf(pba,phi) + V_e_scf(pba,phi)*dV_p_scf(pba,phi);
}

double ddV_scf(
               struct background *pba,
               double phi) {
  return ddV_e_scf(pba,phi)*V_p_scf(pba,phi) + 2*dV_e_scf(pba,phi)*dV_p_scf(pba,phi) + V_e_scf(pba,phi)*ddV_p_scf(pba,phi);
}<|MERGE_RESOLUTION|>--- conflicted
+++ resolved
@@ -272,7 +272,7 @@
   double a;
   /* scalar field quantities */
   double phi, phi_prime;
-  /* Since we only know a_prime_over_a after we have rho_tot, 
+  /* Since we only know a_prime_over_a after we have rho_tot,
      it is not possible to simply sum up p_tot_prime directly.
      Instead we sum up dp_dloga = p_prime/a_prime_over_a. The formula is
      p_prime = a_prime_over_a * dp_dloga = a_prime_over_a * Sum [ (w_prime/a_prime_over_a -3(1+w)w)rho].
@@ -387,7 +387,7 @@
       pvecback[pba->index_bg_pseudo_p_ncdm1+n_ncdm] = pseudo_p_ncdm;
       /** See e.g. Eq. A6 in 1811.00904. */
       dp_dloga += (pseudo_p_ncdm - 5*p_ncdm);
-      
+
       /* (3 p_ncdm1) is the "relativistic" contribution to rho_ncdm1 */
       rho_r += 3.* p_ncdm;
 
@@ -459,7 +459,7 @@
 
   /* Total energy density*/
   pvecback[pba->index_bg_rho_tot] = rho_tot;
-  
+
   /* Total pressure */
   pvecback[pba->index_bg_p_tot] = p_tot;
 
@@ -573,18 +573,6 @@
   }
 
   /** - finally, give the analytic solution of the following integral:
-<<<<<<< HEAD
-      \f$ \int_{a}^{a0} da 3(1+w_{fld})/a \f$. This is used in only
-      one place, in the initial conditions for the background, and
-      with a=a_ini. If your w(a) does not lead to a simple analytic
-      solution of this integral, no worry: instead of writing
-      something here, the best would then be to leave it equal to
-      zero, and then in background_initial_conditions() you should
-      implement a numerical calculation of this integral only for
-      a=a_ini, using for instance Romberg integration. It should be
-      fast, simple, and accurate enough. */
-  *integral_fld = 3.*((1.+pba->w0_fld+pba->wa_fld)*log(pba->a_today/a) + pba->wa_fld*(a/pba->a_today-1.));
-=======
         \f$ \int_{a}^{a0} da 3(1+w_{fld})/a \f$. This is used in only
         one place, in the initial conditions for the background, and
         with a=a_ini. If your w(a) does not lead to a simple analytic
@@ -602,7 +590,6 @@
     class_stop(pba->error_message,"EDE implementation not finished: to finish it, read the comments in background.c just before this line\n");
     break;
   }
->>>>>>> d0dcf2a1
 
   /** note: of course you can generalise these formulas to anything,
       defining new parameters pba->w..._fld. Just remember that so
