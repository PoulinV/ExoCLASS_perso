/** @file thermodynamics.c Documented thermodynamics module
 *
 * Julien Lesgourgues, 6.09.2010
 *
 * Deals with the thermodynamical evolution.
 * This module has two purposes:
 *
 * - at the beginning, to initialize the thermodynamics, i.e. to
 *   integrate the thermodynamical equations, and store all
 *   thermodynamical quantities as a function of redshift inside an
 *   interpolation table. The current version of recombination is
 *   based on RECFAST v1.5. The current version of reionization is
 *   based on exactly the same reionization function as in CAMB, in
 *   order to make allow for comparison. It should be easy to
 *   generalize the module to more complicated reionization histories.
 *
 * - to provide a routine which allow other modules to evaluate any
 *   thermodynamical quantities at a given redshift value (by
 *   interpolating within the interpolation table).
 *
 *
 * The logic is the following:
 *
 * - in a first step, the code assumes that there is no reionization,
 *   and computes the ionization fraction, Thomson scattering rate,
 *   baryon temperature, etc., using RECFAST. The result is stored in
 *   a temporary table 'recombination_table' (within a temporary
 *   structure of type 'recombination') for each redshift in a range 0
 *   < z < z_initial.  The sampling in z space is done with a simple
 *   linear step size.
 * - in a second step, the code adds the reionization history,
 *   starting from a redshift z_reio_start. The ionization fraction at
 *   this redshift is read in the previous recombination table in
 *   order to ensure a perfect matching. The code computes the
 *   ionization fraction, Thomson scattering rate, baryon temperature,
 *   etc., using a given parametrization of the reionization
 *   history. The result is stored in a temporary table
 *   'reionization_table' (within a temporary structure of type
 *   'reionization') for each redshift in the range 0 < z <
 *   z_reio_start. The sampling in z space is found automatically,
 *   given the precision parameter 'reionization_sampling'.
 *
 * - in a third step, the code merges the two tables
 *   'recombination_table' and 'reionization_table' inside the table
 *   'thermodynamics_table', and the temporary structures
 *   'recombination' and 'reionization' are freed. In
 *   'thermodynamics_table', the sampling in z space is the one
 *   defined in the recombination algorithm for z_reio_start < z <
 *   z_initial, and the one defined in the reionization algorithm for
 *   0 < z < z_reio_start.
 *
 * - at this stage, only a few columns in the table
 *   'thermodynamics_table' have been filled. In a fourth step, the
 *   remaining columns are filled, using some numerical
 *   integration/derivation routines from the 'array.c' tools module.
 *
 * - small detail: one of the columns contains the maximum variation
 *   rate of a few relevant thermodynamical quantities. This rate
 *   will be used for defining automatically the sampling step size in
 *   the perturbation module. Hence, the exact value of this rate is
 *   unimportant, but its order of magnitude at a given z defines the
 *   sampling precision of the perturbation module. Hence, it is
 *   harmless to use a smoothing routine in order to make this rate
 *   look nicer, although this will not affect the final result
 *   significantly. The last step in the thermodynamics_init module is
 *   to perform this smoothing.
 *
 * In summary, the following functions can be called from other modules:
 *
 * -# thermodynamics_init() at the beginning (but after background_init())
 * -# thermodynamics_at_z() at any later time
 * -# thermodynamics_free() at the end, when no more calls to thermodynamics_at_z() are needed
 */

#include "thermodynamics.h"

#ifdef HYREC
#include "hyrec.h"
#endif

/**
 * Thermodynamics quantities at given redshift z.
 *
 * Evaluates all thermodynamics quantities at a given value of
 * the redshift by reading the pre-computed table and interpolating.
 *
 * @param pba        Input: pointer to background structure
 * @param pth        Input: pointer to the thermodynamics structure (containing pre-computed table)
 * @param z          Input: redshift
 * @param inter_mode Input: interpolation mode (normal or growing_closeby)
 * @param last_index Input/Output: index of the previous/current point in the interpolation array (input only for closeby mode, output for both)
 * @param pvecback   Input: vector of background quantities (used only in case z>z_initial for getting ddkappa and dddkappa; in that case, should be already allocated and filled, with format short_info or larger; in other cases, will be ignored)
 * @param pvecthermo Output: vector of thermodynamics quantities (assumed to be already allocated)
 * @return the error status
 */

int thermodynamics_at_z(
                        struct background * pba,
                        struct thermo * pth,
                        double z,
                        short inter_mode,
                        int * last_index,
                        double * pvecback,
                        double * pvecthermo
                        ) {

  /** Summary: */

  /** - define local variables */

  double x0;

  /* - the fact that z is in the pre-computed range 0 <= z <= z_initial
     will be checked in the interpolation routines below. Before
     trying to interpolate, allow the routine to deal with the case z
     > z_intial: then, all relevant quantities can be extrapolated
     using simple analytic approximations */

  if (z >= pth->z_table[pth->tt_size-1]) {

    /* ionization fraction assumed to remain constant at large z */
    x0= pth->thermodynamics_table[(pth->tt_size-1)*pth->th_size+pth->index_th_xe];
    pvecthermo[pth->index_th_xe] = x0;

    /* Calculate dkappa/dtau (dkappa/dtau = a n_e x_e sigma_T = a^{-2} n_e(today) x_e sigma_T in units of 1/Mpc) */
    pvecthermo[pth->index_th_dkappa] = (1.+z) * (1.+z) * pth->n_e * x0 * _sigma_ * _Mpc_over_m_;

    /* tau_d scales like (1+z)**2 */
    pvecthermo[pth->index_th_tau_d] = pth->thermodynamics_table[(pth->tt_size-1)*pth->th_size+pth->index_th_tau_d]*pow((1+z)/(1.+pth->z_table[pth->tt_size-1]),2);

    if (pth->compute_damping_scale == _TRUE_) {

      /* r_d scales like (1+z)**-3/2 */
      pvecthermo[pth->index_th_r_d] = pth->thermodynamics_table[(pth->tt_size-1)*pth->th_size+pth->index_th_r_d]*pow((1+z)/(1.+pth->z_table[pth->tt_size-1]),-1.5);

    }

    /* Calculate d2kappa/dtau2 = dz/dtau d/dz[dkappa/dtau] given that [dkappa/dtau] proportional to (1+z)^2 and dz/dtau = -H */
    pvecthermo[pth->index_th_ddkappa] = -pvecback[pba->index_bg_H] * 2. / (1.+z) * pvecthermo[pth->index_th_dkappa];

    /* Calculate d3kappa/dtau3 given that [dkappa/dtau] proportional to (1+z)^2 */
    pvecthermo[pth->index_th_dddkappa] = (pvecback[pba->index_bg_H]*pvecback[pba->index_bg_H]/ (1.+z) - pvecback[pba->index_bg_H_prime]) * 2. / (1.+z) * pvecthermo[pth->index_th_dkappa];

    /* \f$ exp^{-\kappa}, g, g', g'' \f$ can be set to zero: they are
       used only for computing the source functions in the
       perturbation module; but source functions only need to be
       sampled below z_initial (the condition that
       z_start_sources<z_initial is checked in the perturbation
       module) */
    pvecthermo[pth->index_th_exp_m_kappa] = 0.;
    pvecthermo[pth->index_th_g]=0.;
    pvecthermo[pth->index_th_dg]=0.;
    pvecthermo[pth->index_th_ddg]=0.;

    /* Calculate Tb */
    pvecthermo[pth->index_th_Tb] = pba->T_cmb*(1.+z);

    /* Calculate cb2 (cb2 = (k_B/mu) Tb (1-1/3 dlnTb/dlna) = (k_B/mu) Tb (1+1/3 (1+z) dlnTb/dz)) */
    /* note that m_H / mu = 1 + (m_H/m_He-1) Y_p + x_e (1-Y_p) */
    pvecthermo[pth->index_th_cb2] = _k_B_ / ( _c_ * _c_ * _m_H_ ) * (1. + (1./_not4_ - 1.) * pth->YHe + x0 * (1.-pth->YHe)) * pba->T_cmb * (1.+z) * 4. / 3.;

    /* derivatives of baryon sound speed (only computed if some non-minimal tight-coupling schemes is requested) */
    if (pth->compute_cb2_derivatives == _TRUE_) {

      /* since cb2 proportional to (1+z) or 1/a, its derivative wrt conformal time is given by dcb2 = - a H cb2 */
      pvecthermo[pth->index_th_dcb2] = - pvecback[pba->index_bg_H] * pvecback[pba->index_bg_a] * pvecthermo[pth->index_th_cb2];

      /* then its second derivative is given by ddcb2 = - a H' cb2 */
      pvecthermo[pth->index_th_ddcb2] = - pvecback[pba->index_bg_H_prime] * pvecback[pba->index_bg_a] * pvecthermo[pth->index_th_cb2];
    }

    /* in this regime, variation rate = dkappa/dtau */
    pvecthermo[pth->index_th_rate] = pvecthermo[pth->index_th_dkappa];

    if(pba->has_idm == _TRUE_){

      /* calculate dmu_dark and its derivatives */
      pvecthermo[pth->index_th_dmu_dark] = pth->a_dark*pow((1.+z)/1.e7,pth->nindex_dark)*pba->Omega0_idm*pow(pba->h,2);
      pvecthermo[pth->index_th_ddmu_dark] = 0.;
      pvecthermo[pth->index_th_dddmu_dark] = 0.0;

      /* calculate idr self interaction */
      pvecthermo[pth->index_th_dmu_drdr] = pth->b_dark*pow((1.+z)/1.e7,pth->nindex_dark)*pba->Omega0_idr*pow(pba->h,2);

      /* calculate time of decoupling of both idm and idr */
      pvecthermo[pth->index_th_tau_idm] = pth->thermodynamics_table[(pth->tt_size-1)*pth->th_size+pth->index_th_tau_idm]+
        (pth->thermodynamics_table[(pth->tt_size-1)*pth->th_size+pth->index_th_tau_idm]-pth->thermodynamics_table[(pth->tt_size-2)*pth->th_size+pth->index_th_tau_idm])
        *(z-pth->z_table[pth->tt_size-1])/(pth->z_table[pth->tt_size-1]-pth->z_table[pth->tt_size-2]);

      pvecthermo[pth->index_th_tau_idr] = pth->thermodynamics_table[(pth->tt_size-1)*pth->th_size+pth->index_th_tau_idr]+
        (pth->thermodynamics_table[(pth->tt_size-1)*pth->th_size+pth->index_th_tau_idr]-pth->thermodynamics_table[(pth->tt_size-2)*pth->th_size+pth->index_th_tau_idr])
        *(z-pth->z_table[pth->tt_size-1])/(pth->z_table[pth->tt_size-1]-pth->z_table[pth->tt_size-2]);

      /* calculate dark visibility function */
      pvecthermo[pth->index_th_g_dark] = pth->thermodynamics_table[(pth->tt_size-1)*pth->th_size+pth->index_th_g_dark];

      /* calculate interacting dark matter sound speed */
      pvecthermo[pth->index_th_cidm2] = 4*_k_B_*pba->xi_idr*pba->T_cmb*(1.+z)/_eV_/3./pth->m_dm;

      /* calculate interacting dark matter temperature */
      pvecthermo[pth->index_th_Tdm] = pba->xi_idr*pba->T_cmb*(1.+z);
    }

  }

  /** - interpolate in table with array_interpolate_spline() (normal
      mode) or array_interpolate_spline_growing_closeby() (closeby
      mode) */

  else {

    /* some very specific cases require linear interpolation because of a break in the derivative of the functions */
    if (((pth->reio_parametrization == reio_half_tanh) && (z < 2*pth->z_reio))
        || ((pth->reio_parametrization == reio_inter) && (z < 50.))) {

      class_call(array_interpolate_linear(
                                          pth->z_table,
                                          pth->tt_size,
                                          pth->thermodynamics_table,
                                          pth->th_size,
                                          z,
                                          last_index,
                                          pvecthermo,
                                          pth->th_size,
                                          pth->error_message),
                 pth->error_message,
                 pth->error_message);
    }

    /* in the "normal" case, use spline interpolation */
    else {

      if (inter_mode == pth->inter_normal) {

        class_call(array_interpolate_spline(
                                            pth->z_table,
                                            pth->tt_size,
                                            pth->thermodynamics_table,
                                            pth->d2thermodynamics_dz2_table,
                                            pth->th_size,
                                            z,
                                            last_index,
                                            pvecthermo,
                                            pth->th_size,
                                            pth->error_message),
                   pth->error_message,
                   pth->error_message);
      }

      if (inter_mode == pth->inter_closeby) {

        class_call(array_interpolate_spline_growing_closeby(
                                                            pth->z_table,
                                                            pth->tt_size,
                                                            pth->thermodynamics_table,
                                                            pth->d2thermodynamics_dz2_table,
                                                            pth->th_size,
                                                            z,
                                                            last_index,
                                                            pvecthermo,
                                                            pth->th_size,
                                                            pth->error_message),
                   pth->error_message,
                   pth->error_message);

      }
    }
  }
  return _SUCCESS_;
}

/**
 * Initialize the thermo structure, and in particular the
 * thermodynamics interpolation table.
 *
 * @param ppr Input: pointer to precision structure
 * @param pba Input: pointer to background structure
 * @param pth Input/Output: pointer to initialized thermo structure
 * @return the error status
 */
int thermodynamics_init(
                        struct precision * ppr,
                        struct background * pba,
                        struct thermo * pth
                        ) {

  /** Summary: */

  /** - define local variables */

  /* index running over time*/
  int index_tau;
  /* temporary variables related to visibility function */
  double g;
  /* vector of background values for calling background_at_tau() */
  double * pvecback;
  /* index for calling background_at_tau() */
  int last_index_back;
  /* temporary table of values of tau associated with z values in pth->z_table */
  double * tau_table;
  /* same ordered in growing time rather than growing redshift */
  double * tau_table_growing;
  /* conformal time of reionization */
  double tau_reio;
  /* R = (3./4.)*(rho_b/rho_g) */
  double R;
  /* structures for storing temporarily information on recombination
     and reionization */
  struct recombination reco;
  struct reionization reio;
  struct recombination * preco;
  struct reionization * preio;

  double tau,tau_ini;
  double g_max;
  int index_tau_max;
  double dkappa_ini;

<<<<<<< HEAD
  double g_dark, z_idm, z_idr, tau_idm, tau_idr, Gamma_heat_dark, dTdz_idm, T_dark, dz, T_tmp, z_adiabat, z;
=======
  double g_dark, z_idm, z_idr, tau_idm, tau_idr, Gamma_heat_dark, dTdz_idm, T_idm, z, T_idr, dz, T_adia, z_adia; //ethos
>>>>>>> 017e8f7b
  double tau_dark_fs;
  int index_tau_fs;
  int n, N_sub_steps;
  double dz_sub_step;

  /** - initialize pointers, allocate background vector */

  preco=&reco;
  preio=&reio;
  class_alloc(pvecback,pba->bg_size*sizeof(double),pba->error_message);

  if (pth->thermodynamics_verbose > 0)
    printf("Computing thermodynamics");

  /** - compute and check primordial Helium fraction  */

  /* Y_He */
  if (pth->YHe == _BBN_) {
    class_call(thermodynamics_helium_from_bbn(ppr,pba,pth),
               pth->error_message,
               pth->error_message);
    if (pth->thermodynamics_verbose > 0)
      printf(" with Y_He=%.4f\n",pth->YHe);
  }
  else {
    if (pth->thermodynamics_verbose > 0)
      printf("\n");
  }

  class_test((pth->YHe < _YHE_SMALL_)||(pth->YHe > _YHE_BIG_),
             pth->error_message,
             "Y_He=%g out of bounds (%g<Y_He<%g)",pth->YHe,_YHE_SMALL_,_YHE_BIG_);

  /** - check energy injection parameters */

  class_test((pth->annihilation<0),
             pth->error_message,
             "annihilation parameter cannot be negative");

  class_test((pth->annihilation>1.e-4),
             pth->error_message,
             "annihilation parameter suspiciously large (%e, while typical bounds are in the range of 1e-7 to 1e-6)",
             pth->annihilation);

  class_test((pth->annihilation_variation>0),
             pth->error_message,
             "annihilation variation parameter must be negative (decreasing annihilation rate)");

  class_test((pth->annihilation_z<0),
             pth->error_message,
             "characteristic annihilation redshift cannot be negative");

  class_test((pth->annihilation_zmin<0),
             pth->error_message,
             "characteristic annihilation redshift cannot be negative");

  class_test((pth->annihilation_zmax<0),
             pth->error_message,
             "characteristic annihilation redshift cannot be negative");

  class_test((pth->annihilation>0)&&((pba->has_cdm==_FALSE_)&&(pba->has_idm==_FALSE_)),
             pth->error_message,
             "CDM annihilation effects require the presence of CDM or IDM!");

  class_test((pth->annihilation_f_halo>0) && (pth->recombination==recfast),
             pth->error_message,
             "Switching on DM annihilation in halos requires using HyRec instead of RECFAST. Otherwise some values go beyond their range of validity in the RECFAST fits, and the thermodynamics module fails. Two solutions: add 'recombination = HyRec' to your input, or set 'annihilation_f_halo = 0.' (default).");

  class_test((pth->annihilation_f_halo<0),
             pth->error_message,
             "Parameter for DM annihilation in halos cannot be negative");

  class_test((pth->annihilation_z_halo<0),
             pth->error_message,
             "Parameter for DM annihilation in halos cannot be negative");

  if (pth->thermodynamics_verbose > 0)
    if ((pth->annihilation >0) && (pth->reio_parametrization == reio_none) && (ppr->recfast_Heswitch >= 3) && (pth->recombination==recfast))
      printf("Warning: if you have DM annihilation and you use recfast with option recfast_Heswitch >= 3, then the expression for CfHe_t and dy[1] becomes undefined at late times, producing nan's. This is however masked by reionization if you are not in reio_none mode.");

  class_test((pth->decay<0),
             pth->error_message,
             "decay parameter cannot be negative");

  class_test((pth->decay>0)&&((pba->has_cdm==_FALSE_)&&(pba->has_idm==_FALSE_)),
             pth->error_message,
             "CDM decay effects require the presence of CDM or IDM!");

  /* tests in order to prevent segmentation fault in the following */
  class_test(_not4_ == 0.,
             pth->error_message,
             "stop to avoid division by zero");
  class_test(pth->YHe == 1.,
             pth->error_message,
             "stop to avoid division by zero");

  /** - assign values to all indices in the structures with thermodynamics_indices()*/

  class_call(thermodynamics_indices(pba,pth,preco,preio),
             pth->error_message,
             pth->error_message);

  /** - solve recombination and store values of \f$ z, x_e, d \kappa / d \tau, T_b, c_b^2 \f$ with thermodynamics_recombination() */

  class_call(thermodynamics_recombination(ppr,pba,pth,preco,pvecback),
             pth->error_message,
             pth->error_message);

  /** - if there is reionization, solve reionization and store values of \f$ z, x_e, d \kappa / d \tau, T_b, c_b^2 \f$ with thermodynamics_reionization()*/

  if (pth->reio_parametrization != reio_none) {
    class_call(thermodynamics_reionization(ppr,pba,pth,preco,preio,pvecback),
               pth->error_message,
               pth->error_message);
  }
  else {
    preio->rt_size=0;
    preio->index_reco_when_reio_start=-1;
  }

  /** - merge tables in recombination and reionization structures into
      a single table in thermo structure */

  class_call(thermodynamics_merge_reco_and_reio(ppr,pba,pth,preco,preio),
             pth->error_message,
             pth->error_message);

  /** - compute table of corresponding conformal times */

  class_alloc(tau_table,pth->tt_size*sizeof(double),pth->error_message);

  for (index_tau=0; index_tau < pth->tt_size; index_tau++) {
    class_call(background_tau_of_z(pba,
                                   pth->z_table[index_tau],
                                   tau_table+index_tau),
               pba->error_message,
               pth->error_message);
  }

  /** - store initial value of conformal time in the structure */

  pth->tau_ini = tau_table[pth->tt_size-1];

  /** - fill missing columns (quantities not computed previously but related) */

  /** - --> baryon drag interaction rate time minus one, -[1/R * kappa'], with R = 3 rho_b / 4 rho_gamma, stored temporarily in column ddkappa */

  last_index_back = pba->bg_size-1;

  for (index_tau=0; index_tau < pth->tt_size; index_tau++) {

    class_call(background_at_tau(pba,
                                 tau_table[index_tau],
                                 pba->normal_info,
                                 pba->inter_closeby,
                                 &last_index_back,
                                 pvecback),
               pba->error_message,
               pth->error_message);

    R = 3./4.*pvecback[pba->index_bg_rho_b]/pvecback[pba->index_bg_rho_g];

    pth->thermodynamics_table[index_tau*pth->th_size+pth->index_th_ddkappa] =
      -1./R*pth->thermodynamics_table[index_tau*pth->th_size+pth->index_th_dkappa];

    /* - --> temporarily store idm interaction rate minus one, -[S*dmu], in ddmu*/
    if(pba->has_idm == _TRUE_) {
      pth->thermodynamics_table[index_tau*pth->th_size+pth->index_th_dmu_dark]=pth->a_dark*pow((1.+pth->z_table[index_tau])/1.e7,pth->nindex_dark)*pba->Omega0_idm*pow(pba->h,2);

      pth->thermodynamics_table[index_tau*pth->th_size+pth->index_th_ddmu_dark]= 4./3.*pvecback[pba->index_bg_rho_idr]/pvecback[pba->index_bg_rho_idm]
        *pth->thermodynamics_table[index_tau*pth->th_size+pth->index_th_dmu_dark];

      pth->thermodynamics_table[index_tau*pth->th_size+pth->index_th_dmu_drdr] = pth->b_dark*pow((1.+pth->z_table[index_tau])/1.e7,pth->nindex_dark)*pba->Omega0_idr*pow(pba->h,2);
    }
  }

  /** - --> second derivative of this rate, -[1/R * kappa']'', stored temporarily in column dddkappa */
  class_call(array_spline_table_line_to_line(tau_table,
                                             pth->tt_size,
                                             pth->thermodynamics_table,
                                             pth->th_size,
                                             pth->index_th_ddkappa,
                                             pth->index_th_dddkappa,
                                             _SPLINE_EST_DERIV_,
                                             pth->error_message),
             pth->error_message,
             pth->error_message);

  /** - --> compute tau_d = [int_{tau_today}^{tau} dtau -dkappa_d/dtau] */
  class_call(array_integrate_spline_table_line_to_line(tau_table,
                                                       pth->tt_size,
                                                       pth->thermodynamics_table,
                                                       pth->th_size,
                                                       pth->index_th_ddkappa,
                                                       pth->index_th_dddkappa,
                                                       pth->index_th_tau_d,
                                                       pth->error_message),
             pth->error_message,
             pth->error_message);

  /* the temporary quantities stored in columns ddkappa and dddkappa
     will not be used anymore, so they can be overwritten by other
     intermediate steps of other computations */


  if(pba->has_idm == _TRUE_){
    /** - --> second derivative of the rate, [S dmu]'', stored temporarily in column dddmu */
    class_call(array_spline_table_line_to_line(tau_table,
                                               pth->tt_size,
                                               pth->thermodynamics_table,
                                               pth->th_size,
                                               pth->index_th_ddmu_dark,
                                               pth->index_th_dddmu_dark,
                                               _SPLINE_EST_DERIV_,
                                               pth->error_message),
               pth->error_message,
               pth->error_message);

    /** - --> compute dark optical depth tau_d = [int_{tau_today}^{tau} dtau S dmu/dtau] */
    class_call(array_integrate_spline_table_line_to_line(tau_table,
                                                         pth->tt_size,
                                                         pth->thermodynamics_table,
                                                         pth->th_size,
                                                         pth->index_th_ddmu_dark,
                                                         pth->index_th_dddmu_dark,
                                                         pth->index_th_tau_idm,
                                                         pth->error_message),
               pth->error_message,
               pth->error_message);


    /** - --> second derivative of the rate, dmu '', stored temporarily in column dddmu */
    class_call(array_spline_table_line_to_line(tau_table,
                                               pth->tt_size,
                                               pth->thermodynamics_table,
                                               pth->th_size,
                                               pth->index_th_dmu_dark,
                                               pth->index_th_dddmu_dark,
                                               _SPLINE_EST_DERIV_,
                                               pth->error_message),
               pth->error_message,
               pth->error_message);

    /** - --> compute dark optical depth tau_d = [int_{tau_today}^{tau} dtau dmu/dtau] */
    class_call(array_integrate_spline_table_line_to_line(tau_table,
                                                         pth->tt_size,
                                                         pth->thermodynamics_table,
                                                         pth->th_size,
                                                         pth->index_th_dmu_dark,
                                                         pth->index_th_dddmu_dark,
                                                         pth->index_th_tau_idr,
                                                         pth->error_message),
               pth->error_message,
               pth->error_message);
  }

  /** - --> compute damping scale:

      r_d = 2pi/k_d = 2pi * [int_{tau_ini}^{tau} dtau (1/kappa') 1/6 (R^2+16/15(1+R))/(1+R)^2]^1/2
                    = 2pi * [int_{tau_ini}^{tau} dtau (1/kappa') 1/6 (R^2/(1+R)+16/15)/(1+R)]^1/2

                    which is like in CosmoTherm (CT), but slightly
                    different from Wayne Hu (WH)'s thesis eq. (5.59):
                    the factor 16/15 in CT is 4/5 in WH */

  if (pth->compute_damping_scale == _TRUE_) {

    class_alloc(tau_table_growing,pth->tt_size*sizeof(double),pth->error_message);

    /* compute integrand and store temporarily in column "ddkappa" */
    for (index_tau=0; index_tau < pth->tt_size; index_tau++) {

      tau_table_growing[index_tau]=tau_table[pth->tt_size-1-index_tau];

      class_call(background_at_tau(pba,
                                   tau_table_growing[index_tau],
                                   pba->normal_info,
                                   pba->inter_closeby,
                                   &last_index_back,
                                   pvecback),
                 pba->error_message,
                 pth->error_message);

      R = 3./4.*pvecback[pba->index_bg_rho_b]/pvecback[pba->index_bg_rho_g];

      pth->thermodynamics_table[index_tau*pth->th_size+pth->index_th_ddkappa] =
        1./6./pth->thermodynamics_table[(pth->tt_size-1-index_tau)*pth->th_size+pth->index_th_dkappa]
        *(R*R/(1+R)+16./15.)/(1.+R);

    }

    /* compute second derivative of integrand, and store temporarily in column "dddkappa" */
    class_call(array_spline_table_line_to_line(tau_table_growing,
                                               pth->tt_size,
                                               pth->thermodynamics_table,
                                               pth->th_size,
                                               pth->index_th_ddkappa,
                                               pth->index_th_dddkappa,
                                               _SPLINE_EST_DERIV_,
                                               pth->error_message),
               pth->error_message,
               pth->error_message);


    /* compute integral and store temporarily in column "g" */
    class_call(array_integrate_spline_table_line_to_line(tau_table_growing,
                                                         pth->tt_size,
                                                         pth->thermodynamics_table,
                                                         pth->th_size,
                                                         pth->index_th_ddkappa,
                                                         pth->index_th_dddkappa,
                                                         pth->index_th_g,
                                                         pth->error_message),
               pth->error_message,
               pth->error_message);

    free(tau_table_growing);

    /* we could now write the result as r_d = 2pi * sqrt(integral),
       but we will first better acount for the contribution frokm the tau_ini boundary.
       Close to this boundary, R=0 and the integrand is just 16/(15*6)/kappa'
       Using kappa' propto 1/a^2 and tau propro a during RD, we get the analytic result:
       int_0^{tau_ini} dtau / kappa' = tau_ini / 3 / kappa'_ini
       Thus r_d = 2pi * sqrt( 16/(15*6*3) * (tau_ini/ kappa'_ini) * integral) */

    tau_ini = tau_table[pth->tt_size-1];
    dkappa_ini = pth->thermodynamics_table[(pth->tt_size-1)*pth->th_size+pth->index_th_dkappa];

    for (index_tau=0; index_tau < pth->tt_size; index_tau++) {

      pth->thermodynamics_table[index_tau*pth->th_size+pth->index_th_r_d] =
        2.*_PI_*sqrt(16./(15.*6.*3.)*tau_ini/dkappa_ini
                     +pth->thermodynamics_table[(pth->tt_size-1-index_tau)*pth->th_size+pth->index_th_g]);
    }

  } // end of damping scale calculation

  /** - --> second derivative with respect to tau of dkappa (in view of spline interpolation) */
  class_call(array_spline_table_line_to_line(tau_table,
                                             pth->tt_size,
                                             pth->thermodynamics_table,
                                             pth->th_size,
                                             pth->index_th_dkappa,
                                             pth->index_th_dddkappa,
                                             _SPLINE_EST_DERIV_,
                                             pth->error_message),
             pth->error_message,
             pth->error_message);

  /** - --> first derivative with respect to tau of dkappa (using spline interpolation) */
  class_call(array_derive_spline_table_line_to_line(tau_table,
                                                    pth->tt_size,
                                                    pth->thermodynamics_table,
                                                    pth->th_size,
                                                    pth->index_th_dkappa,
                                                    pth->index_th_dddkappa,
                                                    pth->index_th_ddkappa,
                                                    pth->error_message),
             pth->error_message,
             pth->error_message);

  /** - --> compute -kappa = [int_{tau_today}^{tau} dtau dkappa/dtau], store temporarily in column "g" */
  class_call(array_integrate_spline_table_line_to_line(tau_table,
                                                       pth->tt_size,
                                                       pth->thermodynamics_table,
                                                       pth->th_size,
                                                       pth->index_th_dkappa,
                                                       pth->index_th_dddkappa,
                                                       pth->index_th_g,
                                                       pth->error_message),
             pth->error_message,
             pth->error_message);

  /** - --> derivatives of baryon sound speed (only computed if some non-minimal tight-coupling schemes is requested) */
  if (pth->compute_cb2_derivatives == _TRUE_) {

    /** - ---> second derivative with respect to tau of cb2 */
    class_call(array_spline_table_line_to_line(tau_table,
                                               pth->tt_size,
                                               pth->thermodynamics_table,
                                               pth->th_size,
                                               pth->index_th_cb2,
                                               pth->index_th_ddcb2,
                                               _SPLINE_EST_DERIV_,
                                               pth->error_message),
               pth->error_message,
               pth->error_message);


    /** - ---> first derivative with respect to tau of cb2 (using spline interpolation) */
    class_call(array_derive_spline_table_line_to_line(tau_table,
                                                      pth->tt_size,
                                                      pth->thermodynamics_table,
                                                      pth->th_size,
                                                      pth->index_th_cb2,
                                                      pth->index_th_ddcb2,
                                                      pth->index_th_dcb2,
                                                      pth->error_message),
               pth->error_message,
               pth->error_message);
  }

  /** - --> compute visibility: \f$ g= (d \kappa/d \tau) e^{- \kappa} \f$ */

  /* loop on z (decreasing z, increasing time) */
  for (index_tau=pth->tt_size-1; index_tau>=0; index_tau--) {

    /** - ---> compute g */
    g = pth->thermodynamics_table[index_tau*pth->th_size+pth->index_th_dkappa] *
      exp(pth->thermodynamics_table[index_tau*pth->th_size+pth->index_th_g]);

    /** - ---> compute exp(-kappa) */
    pth->thermodynamics_table[index_tau*pth->th_size+pth->index_th_exp_m_kappa] =
      exp(pth->thermodynamics_table[index_tau*pth->th_size+pth->index_th_g]);

    /** - ---> compute g' (the plus sign of the second term is correct, see def of -kappa in thermodynamics module!) */
    pth->thermodynamics_table[index_tau*pth->th_size+pth->index_th_dg] =
      (pth->thermodynamics_table[index_tau*pth->th_size+pth->index_th_ddkappa] +
       pth->thermodynamics_table[index_tau*pth->th_size+pth->index_th_dkappa] *
       pth->thermodynamics_table[index_tau*pth->th_size+pth->index_th_dkappa]) *
      exp(pth->thermodynamics_table[index_tau*pth->th_size+pth->index_th_g]);

    /** - ---> compute g''  */
    pth->thermodynamics_table[index_tau*pth->th_size+pth->index_th_ddg] =
      (pth->thermodynamics_table[index_tau*pth->th_size+pth->index_th_dddkappa] +
       pth->thermodynamics_table[index_tau*pth->th_size+pth->index_th_dkappa] *
       pth->thermodynamics_table[index_tau*pth->th_size+pth->index_th_ddkappa] * 3. +
       pth->thermodynamics_table[index_tau*pth->th_size+pth->index_th_dkappa] *
       pth->thermodynamics_table[index_tau*pth->th_size+pth->index_th_dkappa] *
       pth->thermodynamics_table[index_tau*pth->th_size+pth->index_th_dkappa]) *
      exp(pth->thermodynamics_table[index_tau*pth->th_size+pth->index_th_g]);

    /** - ---> store g */
    pth->thermodynamics_table[index_tau*pth->th_size+pth->index_th_g] = g;

    /* - ---> calculate dark visibility function and then replace dmu and derivatives with the true values*/
    if(pba->has_idm == _TRUE_){

      class_call(background_at_tau(pba,
                                   tau_table[index_tau],
                                   pba->normal_info,
                                   pba->inter_closeby,
                                   &last_index_back,
                                   pvecback),
                 pba->error_message,
                 pth->error_message);

      tau_idm=pth->thermodynamics_table[index_tau*pth->th_size+pth->index_th_tau_idm];
      pth->thermodynamics_table[index_tau*pth->th_size+pth->index_th_tau_idm]=-tau_idm;
      tau_idr=pth->thermodynamics_table[index_tau*pth->th_size+pth->index_th_tau_idr];
      pth->thermodynamics_table[index_tau*pth->th_size+pth->index_th_tau_idr]=-tau_idr;
      g_dark=pth->thermodynamics_table[index_tau*pth->th_size+pth->index_th_ddmu_dark]*exp(tau_idm);
      pth->thermodynamics_table[index_tau*pth->th_size+pth->index_th_g_dark]=g_dark;
    }

    /** - ---> compute variation rate */
    class_test(pth->thermodynamics_table[index_tau*pth->th_size+pth->index_th_dkappa] == 0.,
               pth->error_message,
               "variation rate diverges");

    pth->thermodynamics_table[index_tau*pth->th_size+pth->index_th_rate] =
      sqrt(pow(pth->thermodynamics_table[index_tau*pth->th_size+pth->index_th_dkappa],2)
           +pow(pth->thermodynamics_table[index_tau*pth->th_size+pth->index_th_ddkappa]/
                pth->thermodynamics_table[index_tau*pth->th_size+pth->index_th_dkappa],2)
           +fabs(pth->thermodynamics_table[index_tau*pth->th_size+pth->index_th_dddkappa]/
                 pth->thermodynamics_table[index_tau*pth->th_size+pth->index_th_dkappa]));

  }

  free(tau_table);

  /** - smooth the rate (details of smoothing unimportant: only the
      order of magnitude of the rate matters) */
  class_call(array_smooth(pth->thermodynamics_table,
                          pth->th_size,
                          pth->tt_size,
                          pth->index_th_rate,
                          ppr->thermo_rate_smoothing_radius,
                          pth->error_message),
             pth->error_message,
             pth->error_message);

<<<<<<< HEAD
  /** - compute idm temperature and sound speed */
  if(pba->has_idm == _TRUE_){
    double tau;

    class_call(background_tau_of_z(pba,pth->z_table[pth->tt_size-1],&(tau)),
=======
  //ethos Sebastian
  // rewritten by JL on 29.03.2019
  /* ETHOS: compute DM temperature and sound speed */
  if(pba->has_idm == _TRUE_){

    /* (A) - initial value of T_DM at the maximum z (minimum tau) */

    z = pth->z_table[pth->tt_size-1];

    class_call(background_tau_of_z(pba,z,&(tau)),
>>>>>>> 017e8f7b
               pba->error_message,
               pth->error_message);

    class_call(background_at_tau(pba,tau, pba->short_info, pba->inter_normal, &last_index_back, pvecback),
               pba->error_message,
               pth->error_message);

<<<<<<< HEAD
    if(Gamma_heat_dark < 1.e-3 * pvecback[pba->index_bg_a]*pvecback[pba->index_bg_H]){
      T_tmp = Gamma_heat_dark/(pvecback[pba->index_bg_a]*pvecback[pba->index_bg_H])/(1. + Gamma_heat_dark/(pvecback[pba->index_bg_a]*pvecback[pba->index_bg_H]))
        *pba->xi_idr*pba->T_cmb*(1.+pth->z_table[pth->tt_size-1]);

      pth->thermodynamics_table[(pth->tt_size-1)*pth->th_size+pth->index_th_Tdm] = T_tmp;
      z_adiabat = pth->z_table[pth->tt_size-1];
    }
=======
    Gamma_heat_dark = 2.*pba->Omega0_idr*pow(pba->h,2)*pth->a_dark*pow((1.+z),(pth->nindex_dark+1.))/pow(1.e7,pth->nindex_dark);
>>>>>>> 017e8f7b

    /* (A1) --> if Gamma is not much smaller than H, set T_DM to T_DM=T_idr=xi*T_gamma (tight coupling solution) */
    if(Gamma_heat_dark > 1.e-3 * pvecback[pba->index_bg_a]*pvecback[pba->index_bg_H]){
      T_idm = pba->xi_idr*pba->T_cmb*(1.+z);
      dTdz_idm = pba->xi_idr*pba->T_cmb;
    }
    /* (A2) --> otherwise, if Gamma << H, set initial T_DM to the
       approximate analytic solution (Gamma/aH)/(1+(Gamma/aH)*T_DR)
       (eq. (A62) in ETHOS I) */
    else {
      T_idr = pba->xi_idr*pba->T_cmb*(1.+z);
      T_idm = Gamma_heat_dark/(pvecback[pba->index_bg_a]*pvecback[pba->index_bg_H])
        /(1. + Gamma_heat_dark/(pvecback[pba->index_bg_a]*pvecback[pba->index_bg_H]))*T_idr;
      dTdz_idm = 2.*T_idm - Gamma_heat_dark/pvecback[pba->index_bg_H] * (T_idr - T_idm);
    }

<<<<<<< HEAD
    for (index_tau=pth->tt_size-1; index_tau>0; index_tau--) {
      class_call(background_tau_of_z(pba,pth->z_table[index_tau],&(tau)),
                 pba->error_message,
                 pth->error_message);
      class_call(background_at_tau(pba,tau, pba->short_info, pba->inter_normal, &last_index_back, pvecback),
                 pba->error_message,
                 pth->error_message);

      dz = pth->z_table[index_tau] - pth->z_table[index_tau-1];
      Gamma_heat_dark = 2.*pba->Omega0_idr*pow(pba->h,2)*pth->a_dark*pow((1.+pth->z_table[index_tau]),(pth->nindex_dark+1.))/pow(1.e7,pth->nindex_dark);
      /* note: the factor 2 comes from the number of degrees of freedom of neutrinos and anti-neutrinos */

      T_dark = pba->xi_idr*pba->T_cmb*(1.+pth->z_table[index_tau]);
      dTdz_idm = 2.*pvecback[pba->index_bg_a]*pth->thermodynamics_table[index_tau*pth->th_size+pth->index_th_Tdm]-Gamma_heat_dark/(pvecback[pba->index_bg_H])
        *(T_dark-pth->thermodynamics_table[index_tau*pth->th_size+pth->index_th_Tdm]);

      if(Gamma_heat_dark > 1.e3 * pvecback[pba->index_bg_a]*pvecback[pba->index_bg_H]){
        pth->thermodynamics_table[(index_tau-1)*pth->th_size+pth->index_th_Tdm] = pba->xi_idr*pba->T_cmb*(1.+pth->z_table[index_tau-1]);
=======
    pth->thermodynamics_table[(pth->tt_size-1)*pth->th_size+pth->index_th_Tdm] = T_idm;
    pth->thermodynamics_table[(pth->tt_size-1)*pth->th_size+pth->index_th_cidm2] = _k_B_*T_idm/_eV_/pth->m_dm*(1.+dTdz_idm/3./T_idm);

    /* T_adia and z_adia will be used later. They are defined as "the
       last T_DM(z) at which the temperature was evaluated
       explicitely, rather than scaled like a^{-2} (decoupled DM
       regime)". Here we just initialize them. They will be updated
       each time that we recompte T_DM explicitely. */
    T_adia = T_idm;
    z_adia = z;

    /* (B) - iterate over growing tau / decreasing z to find other
       values. At each new z we need to compute the following
       quantities: T_idr, T_idm, Gamma_heat_dark, a, H, dT_idm,/dz,
       c_s_idm^2. They all needed to be known from step to step, even
       if the final goal is only to store T_idm, c_s_idm^2 */
    for (index_tau=pth->tt_size-2; index_tau>=0; index_tau--) {

      /* (B1) --> tight-coupling solution: Gamma >> H implies T_DM=T_idr=xi*T_gamma */
      if(Gamma_heat_dark > 1.e3 * pvecback[pba->index_bg_a]*pvecback[pba->index_bg_H]){
        z = pth->z_table[index_tau];
        T_idr = pba->xi_idr*pba->T_cmb*(1.+z);
        T_idm = T_idr;
        Gamma_heat_dark = 2.*pba->Omega0_idr*pow(pba->h,2)*pth->a_dark*pow((1.+z),(pth->nindex_dark+1.))/pow(1.e7,pth->nindex_dark);
        class_call(background_tau_of_z(pba,z,&(tau)),
                   pba->error_message,
                   pth->error_message);
        class_call(background_at_tau(pba,tau, pba->short_info, pba->inter_normal, &last_index_back, pvecback),
                   pba->error_message,
                   pth->error_message);
        dTdz_idm =pba->xi_idr*pba->T_cmb;
>>>>>>> 017e8f7b
      }

      /* (B2) --> intermediate solution: integrate differential equation equation dT_DM/dz = 2 a T_DM - Gamma/H (T_idr - T_DM) */
      else if (Gamma_heat_dark > 1.e-3 * pvecback[pba->index_bg_a]*pvecback[pba->index_bg_H]) {

        dz = pth->z_table[index_tau+1] - pth->z_table[index_tau];

        /*
        T_idr = pba->xi_idr*pba->T_cmb*(1.+z);

        dTdz_idm = 2.*pvecback[pba->index_bg_a]*T_idm
          -Gamma_heat_dark/(pvecback[pba->index_bg_H])*(T_idr-T_idm);
        */

        /* (B2a) ----> if dz << H/Gamma the equation is not too stiff and the traditional forward Euler method converges */
        if (dz < pvecback[pba->index_bg_H]/Gamma_heat_dark/10.) {
          z = pth->z_table[index_tau];
          T_idr = pba->xi_idr*pba->T_cmb*(1.+z);
          T_idm -= dTdz_idm*dz;
          Gamma_heat_dark = 2.*pba->Omega0_idr*pow(pba->h,2)*pth->a_dark*pow((1.+z),(pth->nindex_dark+1.))/pow(1.e7,pth->nindex_dark);
          class_call(background_tau_of_z(pba,z,&(tau)),
                     pba->error_message,
                     pth->error_message);
          class_call(background_at_tau(pba,tau, pba->short_info, pba->inter_normal, &last_index_back, pvecback),
                     pba->error_message,
                     pth->error_message);
          dTdz_idm = 2.*pvecback[pba->index_bg_a]*T_idm-Gamma_heat_dark/(pvecback[pba->index_bg_H])*(T_idr-T_idm);
        }

        /* (B2b) ----> otherwise, the equation is too stiff and the
           traditional forward Euler method diverges with this
           stepsize. But we can just decreasee dz to bring it back
           well within the convergence radius H/Gamma of the
           equation. */
        else {
          N_sub_steps = (int)(dz/ (pvecback[pba->index_bg_H]/Gamma_heat_dark/10.))+1;
          dz_sub_step = dz/N_sub_steps;

          /* loop over sub-steps */
          for (n=0; n<N_sub_steps; n++) {

            /* evolve quantities over  sub-step wioth forward Euler method */

            z -= dz_sub_step;
            /* final redshift last sub-step overwritten to avoid small rounding error */
            if (n==(N_sub_steps-1)) z=pth->z_table[index_tau];

            T_idr = pba->xi_idr*pba->T_cmb*(1.+z);
            T_idm -= dTdz_idm*dz_sub_step;
            Gamma_heat_dark = 2.*pba->Omega0_idr*pow(pba->h,2)*pth->a_dark*pow((1.+z),(pth->nindex_dark+1.))/pow(1.e7,pth->nindex_dark);
            class_call(background_tau_of_z(pba,z,&(tau)),
                       pba->error_message,
                       pth->error_message);
            class_call(background_at_tau(pba,tau, pba->short_info, pba->inter_normal, &last_index_back, pvecback),
                       pba->error_message,
                       pth->error_message);
            dTdz_idm = 2.*pvecback[pba->index_bg_a]*T_idm-Gamma_heat_dark/(pvecback[pba->index_bg_H])*(T_idr-T_idm);
          }
        }

        /* update T_adia, z_adia */
        T_adia = T_idm;
        z_adia = z;
      }

      /* (B3) --> decoupled solution: T_DM scales like a^-2 */
      else {
        z = pth->z_table[index_tau];
        T_idr = pba->xi_idr*pba->T_cmb*(1.+z);
        T_idm = T_adia * pow((1.+z)/(1.+z_adia),2);
        Gamma_heat_dark = 2.*pba->Omega0_idr*pow(pba->h,2)*pth->a_dark*pow((1.+z),(pth->nindex_dark+1.))/pow(1.e7,pth->nindex_dark);
        class_call(background_tau_of_z(pba,z,&(tau)),
                   pba->error_message,
                   pth->error_message);
        class_call(background_at_tau(pba,tau, pba->short_info, pba->inter_normal, &last_index_back, pvecback),
                   pba->error_message,
                   pth->error_message);
        dTdz_idm = 2./(1+z)*T_idm;
      }

      pth->thermodynamics_table[index_tau*pth->th_size+pth->index_th_Tdm] = T_idm;
      pth->thermodynamics_table[index_tau*pth->th_size+pth->index_th_cidm2] = _k_B_*T_idm/_eV_/pth->m_dm*(1.+dTdz_idm/3./T_idm);
    }
  }

  /** - fill tables of second derivatives with respect to z (in view of spline interpolation) */

  class_call(array_spline_table_lines(pth->z_table,
                                      pth->tt_size,
                                      pth->thermodynamics_table,
                                      pth->th_size,
                                      pth->d2thermodynamics_dz2_table,
                                      _SPLINE_EST_DERIV_,
                                      pth->error_message),
             pth->error_message,
             pth->error_message);

  /** - find maximum of g */

  index_tau=pth->tt_size-1;
  while (pth->z_table[index_tau]>_Z_REC_MAX_) {
    index_tau--;
  }

  class_test(pth->thermodynamics_table[(index_tau+1)*pth->th_size+pth->index_th_g] >
             pth->thermodynamics_table[index_tau*pth->th_size+pth->index_th_g],
             pth->error_message,
             "found a recombination redshift greater or equal to the maximum value imposed in thermodynamics.h, z_rec_max=%g",_Z_REC_MAX_);

  while (pth->thermodynamics_table[(index_tau+1)*pth->th_size+pth->index_th_g] <
         pth->thermodynamics_table[index_tau*pth->th_size+pth->index_th_g]) {
    index_tau--;
  }

  g_max = pth->thermodynamics_table[index_tau*pth->th_size+pth->index_th_g];
  index_tau_max = index_tau;

  /* approximation for maximum of g, using cubic interpolation, assuming equally spaced z's */
  pth->z_rec=pth->z_table[index_tau+1]+0.5*(pth->z_table[index_tau+1]-pth->z_table[index_tau])*(pth->thermodynamics_table[(index_tau)*pth->th_size+pth->index_th_g]-pth->thermodynamics_table[(index_tau+2)*pth->th_size+pth->index_th_g])/(pth->thermodynamics_table[(index_tau)*pth->th_size+pth->index_th_g]-2.*pth->thermodynamics_table[(index_tau+1)*pth->th_size+pth->index_th_g]+pth->thermodynamics_table[(index_tau+2)*pth->th_size+pth->index_th_g]);

  class_test(pth->z_rec+ppr->smallest_allowed_variation >= _Z_REC_MAX_,
             pth->error_message,
             "found a recombination redshift greater or equal to the maximum value imposed in thermodynamics.h, z_rec_max=%g",_Z_REC_MAX_);

  class_test(pth->z_rec-ppr->smallest_allowed_variation <= _Z_REC_MIN_,
             pth->error_message,
             "found a recombination redshift smaller or equal to the maximum value imposed in thermodynamics.h, z_rec_min=%g",_Z_REC_MIN_);

  /** - find conformal recombination time using background_tau_of_z() **/

  class_call(background_tau_of_z(pba,pth->z_rec,&(pth->tau_rec)),
             pba->error_message,
             pth->error_message);

  class_call(background_at_tau(pba,pth->tau_rec, pba->long_info, pba->inter_normal, &last_index_back, pvecback),
             pba->error_message,
             pth->error_message);

  pth->rs_rec=pvecback[pba->index_bg_rs];
  pth->ds_rec=pth->rs_rec*pba->a_today/(1.+pth->z_rec);
  pth->da_rec=pvecback[pba->index_bg_ang_distance];
  pth->ra_rec=pth->da_rec*(1.+pth->z_rec)/pba->a_today;
  pth->angular_rescaling=pth->ra_rec/(pba->conformal_age-pth->tau_rec);

  /** - find damping scale at recombination (using linear interpolation) */

  if (pth->compute_damping_scale == _TRUE_) {

    pth->rd_rec = (pth->z_table[index_tau+1]-pth->z_rec)/(pth->z_table[index_tau+1]-pth->z_table[index_tau])*pth->thermodynamics_table[(index_tau)*pth->th_size+pth->index_th_r_d]
      +(pth->z_rec-pth->z_table[index_tau])/(pth->z_table[index_tau+1]-pth->z_table[index_tau])*pth->thermodynamics_table[(index_tau+1)*pth->th_size+pth->index_th_r_d];

  }

  /** - find time (always after recombination) at which tau_c/tau
      falls below some threshold, defining tau_free_streaming */

  class_call(background_tau_of_z(pba,pth->z_table[index_tau],&tau),
             pba->error_message,
             pth->error_message);

  while ((1./pth->thermodynamics_table[(index_tau)*pth->th_size+pth->index_th_dkappa]/tau
          < ppr->radiation_streaming_trigger_tau_c_over_tau) && (index_tau >0)) {

    index_tau--;

    class_call(background_tau_of_z(pba,pth->z_table[index_tau],&tau),
               pba->error_message,
               pth->error_message);

  }

  pth->tau_free_streaming = tau;

  /** - Find interacting dark radiation streaming */
  index_tau_fs = index_tau;
  if(pba->has_idr == _TRUE_){
    if(pba->has_idm == _TRUE_){
      if(pth->nindex_dark>=2){
        index_tau=index_tau_fs-1;
        /* comment: using index_tau_max (index_tau_fs) instead of pth->tt_size-1 ensures that the switch is always after recombination (free streaming) */
      }
      else{
        index_tau=0;
      }

      class_call(background_tau_of_z(pba,pth->z_table[index_tau],&tau),
                 pba->error_message,
                 pth->error_message);

      while ((1./pth->thermodynamics_table[(index_tau)*pth->th_size+pth->index_th_dmu_dark]/tau
              < ppr->dark_radiation_streaming_trigger_tau_c_over_tau) &&
             ((pth->nindex_dark >= 2 && index_tau > 0) ||
              (pth->nindex_dark < 2 && index_tau < pth->tt_size-1))) {

        if(pth->nindex_dark>=2){
          index_tau--;
        }
        else{
          index_tau++;
        }

        class_call(background_tau_of_z(pba,pth->z_table[index_tau],&tau),
                   pba->error_message,
                   pth->error_message);

      }

      tau_dark_fs = tau;
      pth->tau_idr_free_streaming = tau;
    }

    else{
      index_tau=index_tau_fs-1;
      class_call(background_tau_of_z(pba,pth->z_table[index_tau],&tau),
                 pba->error_message,
                 pth->error_message)
        tau_dark_fs = tau;
      pth->tau_idr_free_streaming = tau;
    }
  }

  /** - find baryon drag time (when tau_d crosses one, using linear
      interpolation) and sound horizon at that time */

  index_tau=0;
  while ((pth->thermodynamics_table[(index_tau)*pth->th_size+pth->index_th_tau_d] < 1.) && (index_tau < pth->tt_size))
    index_tau++;

  pth->z_d = pth->z_table[index_tau-1]+
    (1.-pth->thermodynamics_table[(index_tau-1)*pth->th_size+pth->index_th_tau_d])
    /(pth->thermodynamics_table[(index_tau)*pth->th_size+pth->index_th_tau_d]-pth->thermodynamics_table[(index_tau-1)*pth->th_size+pth->index_th_tau_d])
    *(pth->z_table[index_tau]-pth->z_table[index_tau-1]);

  class_call(background_tau_of_z(pba,pth->z_d,&(pth->tau_d)),
             pba->error_message,
             pth->error_message);

  class_call(background_at_tau(pba,pth->tau_d, pba->long_info, pba->inter_normal, &last_index_back, pvecback),
             pba->error_message,
             pth->error_message);

  pth->rs_d=pvecback[pba->index_bg_rs];
  pth->ds_d=pth->rs_d*pba->a_today/(1.+pth->z_d);

  /** - find dark drag time */
  if(pba->has_idm == _TRUE_){

    if((pth->thermodynamics_table[(pth->tt_size-1)*pth->th_size+pth->index_th_tau_idm]>1.) && (pth->thermodynamics_table[(pth->tt_size-1)*pth->th_size+pth->index_th_tau_idr]>1.)){
      index_tau=0;

      while ((pth->thermodynamics_table[(index_tau)*pth->th_size+pth->index_th_tau_idm] < 1.) && (index_tau < pth->tt_size-1))
        index_tau++;

      z_idm = pth->z_table[index_tau-1]+(1.-pth->thermodynamics_table[(index_tau-1)*pth->th_size+pth->index_th_tau_idm])
        /(pth->thermodynamics_table[(index_tau)*pth->th_size+pth->index_th_tau_idm]-pth->thermodynamics_table[(index_tau-1)*pth->th_size+pth->index_th_tau_idm])
        *(pth->z_table[index_tau]-pth->z_table[index_tau-1]);

      class_call(background_tau_of_z(pba,z_idm,&(tau_idm)),
                 pba->error_message,
                 pth->error_message);

      index_tau=0;

      while ((pth->thermodynamics_table[(index_tau)*pth->th_size+pth->index_th_tau_idr] < 1.) && (index_tau < pth->tt_size-1))
        index_tau++;

      z_idr = pth->z_table[index_tau-1]+
        (1.-pth->thermodynamics_table[(index_tau-1)*pth->th_size+pth->index_th_tau_idr])
        /(pth->thermodynamics_table[(index_tau)*pth->th_size+pth->index_th_tau_idr]-pth->thermodynamics_table[(index_tau-1)*pth->th_size+pth->index_th_tau_idr])
        *(pth->z_table[index_tau]-pth->z_table[index_tau-1]);

      class_call(background_tau_of_z(pba,z_idr,&(tau_idr)),
                 pba->error_message,
                 pth->error_message);
    }
  }

  /** - find time above which visibility falls below a given fraction of its maximum */

  index_tau=index_tau_max;
  while ((pth->thermodynamics_table[(index_tau)*pth->th_size+pth->index_th_g] >
          g_max * ppr->neglect_CMB_sources_below_visibility)
         && (index_tau > 0))
    index_tau--;

  class_call(background_tau_of_z(pba,pth->z_table[index_tau],&(pth->tau_cut)),
             pba->error_message,
             pth->error_message);

  /** - if verbose flag set to next-to-minimum value, print the main results */

  if (pth->thermodynamics_verbose > 0) {
    if(pba->has_idm == _TRUE_) {

      if((pth->thermodynamics_table[(pth->tt_size-1)*pth->th_size+pth->index_th_tau_idm]>1.) && (pth->thermodynamics_table[(pth->tt_size-1)*pth->th_size+pth->index_th_tau_idr]>1.)){
        printf(" -> idr decouples at tau_idr = %e Mpc\n",tau_idr);
        printf(" -> idm decouples at tau_idm = %e Mpc\n",tau_idm);
      }
      else{
        printf(" -> computation of idm and idr decoupling skipped because z would not be in z_table\n");
      }
    }
    printf(" -> recombination at z = %f\n",pth->z_rec);
    printf("    corresponding to conformal time = %f Mpc\n",pth->tau_rec);
    printf("    with comoving sound horizon = %f Mpc\n",pth->rs_rec);
    printf("    angular diameter distance = %f Mpc\n",pth->da_rec);
    printf("    and sound horizon angle 100*theta_s = %f\n",100.*pth->rs_rec/pth->ra_rec);
    if (pth->compute_damping_scale == _TRUE_) {
      printf("    and with comoving photon damping scale = %f Mpc\n",pth->rd_rec);
      printf("    or comoving damping wavenumber k_d = %f 1/Mpc\n",2.*_PI_/pth->rd_rec);
    }
    printf(" -> baryon drag stops at z = %f\n",pth->z_d);
    printf("    corresponding to conformal time = %f Mpc\n",pth->tau_d);
    printf("    with comoving sound horizon rs = %f Mpc\n",pth->rs_d);
    if ((pth->reio_parametrization == reio_camb) || (pth->reio_parametrization == reio_half_tanh)) {
      if (pth->reio_z_or_tau==reio_tau)
        printf(" -> reionization  at z = %f\n",pth->z_reio);
      if (pth->reio_z_or_tau==reio_z)
        printf(" -> reionization with optical depth = %f\n",pth->tau_reio);
      class_call(background_tau_of_z(pba,pth->z_reio,&tau_reio),
                 pba->error_message,
                 pth->error_message);
      printf("    corresponding to conformal time = %f Mpc\n",tau_reio);
    }
    if (pth->reio_parametrization == reio_bins_tanh) {
      printf(" -> binned reionization gives optical depth = %f\n",pth->tau_reio);
    }
    if (pth->reio_parametrization == reio_many_tanh) {
      printf(" -> many-step reionization gives optical depth = %f\n",pth->tau_reio);
    }
    if (pth->reio_parametrization == reio_inter) {
      printf(" -> interpolated reionization history gives optical depth = %f\n",pth->tau_reio);
    }
    if (pth->thermodynamics_verbose > 1) {
      printf(" -> free-streaming approximation can be turned on as soon as tau=%g Mpc\n",
             pth->tau_free_streaming);
    }
    if ((pba->has_idr)&&(pth->thermodynamics_verbose > 1)) {
      printf(" -> dark free-streaming approximation can be turned on as soon as tau=%g Mpc\n",
             tau_dark_fs);
    }
  }

  free(pvecback);

  return _SUCCESS_;
}

/**
 * Free all memory space allocated by thermodynamics_init().
 *
 *
 * @param pth Input/Output: pointer to thermo structure (to be freed)
 * @return the error status
 */

int thermodynamics_free(
                        struct thermo * pth
                        ) {

  free(pth->z_table);
  free(pth->thermodynamics_table);
  free(pth->d2thermodynamics_dz2_table);

  return _SUCCESS_;
}

/**
 * Assign value to each relevant index in vectors of thermodynamical quantities,
 * as well as in vector containing reionization parameters.
 *
 *
 * @param pba   Input: pointer to background structure
 * @param pth   Input/Output: pointer to thermo structure
 * @param preco Input/Output: pointer to recombination structure
 * @param preio Input/Output: pointer to reionization structure
 * @return the error status
 */

int thermodynamics_indices(
                           struct background * pba,
                           struct thermo * pth,
                           struct recombination * preco,
                           struct reionization * preio
                           ) {

  /** Summary: */

  /** - define local variables */

  /* a running index for the vector of thermodynamics quantities */
  int index;

  /** - initialization of all indices and flags in thermo structure */
  index = 0;

  pth->index_th_xe = index;
  index++;
  pth->index_th_dkappa = index;
  index++;
  pth->index_th_tau_d = index;
  index++;
  pth->index_th_ddkappa = index;
  index++;
  pth->index_th_dddkappa = index;
  index++;
  pth->index_th_exp_m_kappa = index;
  index++;
  pth->index_th_g = index;
  index++;
  pth->index_th_dg = index;
  index++;
  pth->index_th_ddg = index;
  index++;
  pth->index_th_Tb = index;
  index++;
  pth->index_th_cb2 = index;
  index++;

  if(pba->has_idm == _TRUE_){
    pth->index_th_dmu_dark = index;
    index++;
    pth->index_th_ddmu_dark = index;
    index++;
    pth->index_th_dddmu_dark = index;
    index++;
    pth->index_th_tau_idm = index;
    index++;
    pth->index_th_tau_idr = index;
    index++;
    pth->index_th_g_dark = index;
    index++;
    pth->index_th_cidm2 = index;
    index++;
    pth->index_th_Tdm = index;
    index++;
    pth->index_th_dmu_drdr = index;
    index++;
  }

  /* derivatives of baryon sound speed (only computed if some non-minimal tight-coupling schemes is requested) */
  if (pth->compute_cb2_derivatives == _TRUE_) {
    pth->index_th_dcb2 = index;
    index++;
    pth->index_th_ddcb2 = index;
    index++;
  }

  pth->index_th_rate = index;
  index++;

  if (pth->compute_damping_scale == _TRUE_) {
    pth->index_th_r_d = index;
    index++;
  }

  /* end of indices */
  pth->th_size = index;

  /** - initialization of all indices and flags in recombination structure */
  index = 0;

  preco->index_re_z = index;
  index++;
  preco->index_re_xe = index;
  index++;
  preco->index_re_dkappadtau = index;
  index++;
  preco->index_re_Tb = index;
  index++;
  preco->index_re_cb2 = index;
  index++;

  /* end of indices */
  preco->re_size = index;

  /** - initialization of all indices and flags in reionization structure */
  index = 0;

  preio->index_re_z = index;
  index++;
  preio->index_re_xe = index;
  index++;
  preio->index_re_Tb = index;
  index++;
  preio->index_re_cb2 = index;
  index++;
  preio->index_re_dkappadtau = index;
  index++;
  preio->index_re_dkappadz = index;
  index++;
  preio->index_re_d3kappadz3 = index;
  index++;

  /* end of indices */
  preio->re_size = index;

  /** - same with parameters of the function \f$ X_e(z)\f$ */

  index=0;

  preio->index_reio_start = index;
  index++;

  /* case where x_e(z) taken like in CAMB (other cases can be added) */
  if ((pth->reio_parametrization == reio_camb) || (pth->reio_parametrization == reio_half_tanh)) {

    preio->index_reio_redshift = index;
    index++;
    preio->index_reio_exponent = index;
    index++;
    preio->index_reio_width = index;
    index++;
    preio->index_reio_xe_before = index;
    index++;
    preio->index_reio_xe_after = index;
    index++;
    preio->index_helium_fullreio_fraction = index;
    index++;
    preio->index_helium_fullreio_redshift = index;
    index++;
    preio->index_helium_fullreio_width = index;
    index++;

  }

  /* case where x_e(z) is binned */
  if (pth->reio_parametrization == reio_bins_tanh) {

    /* the code will not only copy here the "bin centers" passed in
       input. It will add an initial and final value for (z,xe). So
       this array has a dimension bigger than the bin center array */

    preio->reio_num_z=pth->binned_reio_num+2; /* add two values: beginning and end of reio */

    preio->index_reio_first_z = index;
    index+= preio->reio_num_z;
    preio->index_reio_first_xe = index;
    index+= preio->reio_num_z;
    preio->index_reio_step_sharpness = index;
    index++;

  }

  /* case where x_e(z) has many tanh jumps */
  if (pth->reio_parametrization == reio_many_tanh) {

    /* the code will not only copy here the "jump centers" passed in
       input. It will add an initial and final value for (z,xe). So
       this array has a dimension bigger than the jump center array */

    preio->reio_num_z=pth->many_tanh_num+2; /* add two values: beginning and end of reio */

    preio->index_reio_first_z = index;
    index+= preio->reio_num_z;
    preio->index_reio_first_xe = index;
    index+= preio->reio_num_z;
    preio->index_reio_step_sharpness = index;
    index++;

  }

  /* case where x_e(z) must be interpolated */
  if (pth->reio_parametrization == reio_inter) {

    preio->reio_num_z=pth->reio_inter_num;

    preio->index_reio_first_z = index;
    index+= preio->reio_num_z;
    preio->index_reio_first_xe = index;
    index+= preio->reio_num_z;

  }

  preio->reio_num_params = index;

  /* flags for calling the interpolation routine */

  pth->inter_normal=0;
  pth->inter_closeby=1;

  return _SUCCESS_;
}

/**
 * Infer the primordial helium fraction from standard BBN, as a
 * function of the baryon density and expansion rate during BBN.
 *
 * This module is simpler then the one used in arXiv:0712.2826 because
 * it neglects the impact of a possible significant chemical
 * potentials for electron neutrinos. The full code with xi_nu_e could
 * be introduced here later.
 *
 * @param ppr Input: pointer to precision structure
 * @param pba Input: pointer to background structure
 * @param pth Input/Output: pointer to initialized thermo structure
 * @return the error status
 */
int thermodynamics_helium_from_bbn(
                                   struct precision * ppr,
                                   struct background * pba,
                                   struct thermo * pth
                                   ) {

  FILE * fA;
  char line[_LINE_LENGTH_MAX_];
  char * left;

  int num_omegab=0;
  int num_deltaN=0;

  double * omegab=NULL;
  double * deltaN=NULL;
  double * YHe=NULL;
  double * ddYHe=NULL;
  double * YHe_at_deltaN=NULL;
  double * ddYHe_at_deltaN=NULL;

  int array_line=0;
  double DeltaNeff;
  double omega_b;
  int last_index;
  double Neff_bbn, z_bbn, tau_bbn, *pvecback;

  /**Summary: */
  /** - Infer effective number of neutrinos at the time of BBN */
  class_alloc(pvecback,pba->bg_size*sizeof(double),pba->error_message);

  /** - 8.6173e-11 converts from Kelvin to MeV. We randomly choose 0.1 MeV to be the temperature of BBN */
  z_bbn = 0.1/(8.6173e-11*pba->T_cmb)-1.0;

  class_call(background_tau_of_z(pba,
                                 z_bbn,
                                 &tau_bbn),
             pba->error_message,
             pth->error_message);

  class_call(background_at_tau(pba,
                               tau_bbn,
                               pba->long_info,
                               pba->inter_normal,
                               &last_index,
                               pvecback),
             pba->error_message,
             pth->error_message);

  Neff_bbn = (pvecback[pba->index_bg_Omega_r]
              *pvecback[pba->index_bg_rho_crit]
              -pvecback[pba->index_bg_rho_g])
    /(7./8.*pow(4./11.,4./3.)*pvecback[pba->index_bg_rho_g]);

  free(pvecback);

  //  printf("Neff early = %g, Neff at bbn: %g\n",pba->Neff,Neff_bbn);

  /** - compute Delta N_eff as defined in bbn file, i.e. \f$ \Delta N_{eff}=0\f$ means \f$ N_{eff}=3.046\f$ */
  DeltaNeff = Neff_bbn - 3.046;

  /* the following file is assumed to contain (apart from comments and blank lines):
     - the two numbers (num_omegab, num_deltaN) = number of values of BBN free parameters
     - three columns (omegab, deltaN, YHe) where omegab = Omega0_b h^2 and deltaN = Neff-3.046 by definition
     - omegab and deltaN are assumed to be arranged as:
     omegab1 deltaN1 YHe
     omegab2 deltaN1 YHe
     .....
     omegab1 delatN2 YHe
     omegab2 deltaN2 YHe
     .....
  */

  class_open(fA,ppr->sBBN_file, "r",pth->error_message);

  /* go through each line */
  while (fgets(line,_LINE_LENGTH_MAX_-1,fA) != NULL) {

    /* eliminate blank spaces at beginning of line */
    left=line;
    while (left[0]==' ') {
      left++;
    }

    /* check that the line is neither blank neither a comment. In
       ASCII, left[0]>39 means that first non-blank character might
       be the beginning of some data (it is not a newline, a #, a %,
       etc.) */
    if (left[0] > 39) {

      /* if the line contains data, we must interpret it. If
         (num_omegab, num_deltaN)=(0,0), the current line must contain
         their values. Otherwise, it must contain (omegab, delatN,
         YHe). */
      if ((num_omegab==0) && (num_deltaN==0)) {

        /* read (num_omegab, num_deltaN), infer size of arrays and allocate them */
        class_test(sscanf(line,"%d %d",&num_omegab,&num_deltaN) != 2,
                   pth->error_message,
                   "could not read value of parameters (num_omegab,num_deltaN) in file %s\n",ppr->sBBN_file);

        class_alloc(omegab,num_omegab*sizeof(double),pth->error_message);
        class_alloc(deltaN,num_deltaN*sizeof(double),pth->error_message);
        class_alloc(YHe,num_omegab*num_deltaN*sizeof(double),pth->error_message);
        class_alloc(ddYHe,num_omegab*num_deltaN*sizeof(double),pth->error_message);
        class_alloc(YHe_at_deltaN,num_omegab*sizeof(double),pth->error_message);
        class_alloc(ddYHe_at_deltaN,num_omegab*sizeof(double),pth->error_message);
        array_line=0;

      }
      else {

        /* read (omegab, deltaN, YHe) */
        class_test(sscanf(line,"%lg %lg %lg",
                          &(omegab[array_line%num_omegab]),
                          &(deltaN[array_line/num_omegab]),
                          &(YHe[array_line])
                          ) != 3,
                   pth->error_message,
                   "could not read value of parameters (omegab,deltaN,YHe) in file %s\n",ppr->sBBN_file);
        array_line ++;
      }
    }
  }

  fclose(fA);

  /** - spline in one dimension (along deltaN) */
  class_call(array_spline_table_lines(deltaN,
                                      num_deltaN,
                                      YHe,
                                      num_omegab,
                                      ddYHe,
                                      _SPLINE_NATURAL_,
                                      pth->error_message),
             pth->error_message,
             pth->error_message);

  omega_b=pba->Omega0_b*pba->h*pba->h;

  class_test(omega_b < omegab[0],
             pth->error_message,
             "You have asked for an unrealistic small value omega_b = %e. The corresponding value of the primordial helium fraction cannot be found in the interpolation table. If you really want this value, you should fix YHe to a given value rather than to BBN",
             omega_b);

  class_test(omega_b > omegab[num_omegab-1],
             pth->error_message,
             "You have asked for an unrealistic high value omega_b = %e. The corresponding value of the primordial helium fraction cannot be found in the interpolation table. If you really want this value, you should fix YHe to a given value rather than to BBN",
             omega_b);

  class_test(DeltaNeff < deltaN[0],
             pth->error_message,
             "You have asked for an unrealistic small value of Delta N_eff = %e. The corresponding value of the primordial helium fraction cannot be found in the interpolation table. If you really want this value, you should fix YHe to a given value rather than to BBN",
             DeltaNeff);

  class_test(DeltaNeff > deltaN[num_deltaN-1],
             pth->error_message,
             "You have asked for an unrealistic high value of Delta N_eff = %e. The corresponding value of the primordial helium fraction cannot be found in the interpolation table. If you really want this value, you should fix YHe to a given value rather than to BBN",
             DeltaNeff);

  /** - interpolate in one dimension (along deltaN) */
  class_call(array_interpolate_spline(deltaN,
                                      num_deltaN,
                                      YHe,
                                      ddYHe,
                                      num_omegab,
                                      DeltaNeff,
                                      &last_index,
                                      YHe_at_deltaN,
                                      num_omegab,
                                      pth->error_message),
             pth->error_message,
             pth->error_message);

  /** - spline in remaining dimension (along omegab) */
  class_call(array_spline_table_lines(omegab,
                                      num_omegab,
                                      YHe_at_deltaN,
                                      1,
                                      ddYHe_at_deltaN,
                                      _SPLINE_NATURAL_,
                                      pth->error_message),
             pth->error_message,
             pth->error_message);

  /** - interpolate in remaining dimension (along omegab) */
  class_call(array_interpolate_spline(omegab,
                                      num_omegab,
                                      YHe_at_deltaN,
                                      ddYHe_at_deltaN,
                                      1,
                                      omega_b,
                                      &last_index,
                                      &(pth->YHe),
                                      1,
                                      pth->error_message),
             pth->error_message,
             pth->error_message);

  /** - deallocate arrays */
  free(omegab);
  free(deltaN);
  free(YHe);
  free(ddYHe);
  free(YHe_at_deltaN);
  free(ddYHe_at_deltaN);

  return _SUCCESS_;

}

/**
 * In case of non-minimal cosmology, this function determines the
 * energy rate injected in the IGM at a given redshift z (= on-the-spot
 * annihilation). This energy injection may come e.g. from dark matter
 * annihilation or decay.
 *
 * @param ppr Input: pointer to precision structure
 * @param pba Input: pointer to background structure
 * @param preco Input: pointer to recombination structure
 * @param z Input: redshift
 * @param energy_rate Output: energy density injection rate
 * @param error_message Output: error message
 * @return the error status
 */

int thermodynamics_onthespot_energy_injection(
                                              struct precision * ppr,
                                              struct background * pba,
                                              struct recombination * preco,
                                              double z,
                                              double * energy_rate,
                                              ErrorMsg error_message
                                              ) {

  double annihilation_at_z;
  double rho_cdm_today;
  double u_min;
  double erfc;

  /*redshift-dependent annihilation parameter*/

  if (z>preco->annihilation_zmax) {

    annihilation_at_z = preco->annihilation*
      exp(-preco->annihilation_variation*pow(log((preco->annihilation_z+1.)/(preco->annihilation_zmax+1.)),2));
  }
  else if (z>preco->annihilation_zmin) {

    annihilation_at_z = preco->annihilation*
      exp(preco->annihilation_variation*(-pow(log((preco->annihilation_z+1.)/(preco->annihilation_zmax+1.)),2)
                                         +pow(log((z+1.)/(preco->annihilation_zmax+1.)),2)));
  }
  else {

    annihilation_at_z = preco->annihilation*
      exp(preco->annihilation_variation*(-pow(log((preco->annihilation_z+1.)/(preco->annihilation_zmax+1.)),2)
                                         +pow(log((preco->annihilation_zmin+1.)/(preco->annihilation_zmax+1.)),2)));
  }

  rho_cdm_today = pow(pba->H0*_c_/_Mpc_over_m_,2)*3/8./_PI_/_G_*(pba->Omega0_idm+pba->Omega0_cdm)*_c_*_c_; /* energy density in J/m^3 */

  u_min = (1+z)/(1+preco->annihilation_z_halo);

  erfc = pow(1.+0.278393*u_min+0.230389*u_min*u_min+0.000972*u_min*u_min*u_min+0.078108*u_min*u_min*u_min*u_min,-4);

  *energy_rate = pow(rho_cdm_today,2)/_c_/_c_*pow((1+z),3)*
    (pow((1.+z),3)*annihilation_at_z+preco->annihilation_f_halo*erfc)
    +rho_cdm_today*pow((1+z),3)*preco->decay;
  /* energy density rate in J/m^3/s (remember that annihilation_at_z is in m^3/s/Kg and decay in s^-1) */

  return _SUCCESS_;

}

/**
 * In case of non-minimal cosmology, this function determines the
 * effective energy rate absorbed by the IGM at a given redshift
 * (beyond the on-the-spot annihilation). This energy injection may
 * come e.g. from dark matter annihilation or decay.
 *
 * @param ppr Input: pointer to precision structure
 * @param pba Input: pointer to background structure
 * @param preco Input: pointer to recombination structure
 * @param z Input: redshift
 * @param energy_rate Output: energy density injection rate
 * @param error_message Output: error message
 * @return the error status
 */

int thermodynamics_energy_injection(
                                    struct precision * ppr,
                                    struct background * pba,
                                    struct recombination * preco,
                                    double z,
                                    double * energy_rate,
                                    ErrorMsg error_message
                                    ) {

  double zp,dz;
  double integrand,first_integrand;
  double factor,result;
  double nH0;
  double onthespot;

  if (preco->annihilation > 0) {

    if (preco->has_on_the_spot == _FALSE_) {

      /* number of hydrogen nuclei today in m**-3 */
      nH0 = 3.*preco->H0*preco->H0*pba->Omega0_b/(8.*_PI_*_G_*_m_H_)*(1.-preco->YHe);

      /* factor = c sigma_T n_H(0) / (H(0) \sqrt(Omega_m)) (dimensionless) */
      factor = _sigma_ * nH0 / pba->H0 * _Mpc_over_m_ / sqrt(pba->Omega0_b+pba->Omega0_cdm+pba->Omega0_idm);

      /* integral over z'(=zp) with step dz */
      dz=1.;

      /* first point in trapezoidal integral */
      zp = z;
      class_call(thermodynamics_onthespot_energy_injection(ppr,pba,preco,zp,&onthespot,error_message),
                 error_message,
                 error_message);
      first_integrand = factor*pow(1+z,8)/pow(1+zp,7.5)*exp(2./3.*factor*(pow(1+z,1.5)-pow(1+zp,1.5)))*onthespot; // beware: versions before 2.4.3, there were wrong exponents: 6 and 5.5 instead of 8 and 7.5
      result = 0.5*dz*first_integrand;

      /* other points in trapezoidal integral */
      do {

        zp += dz;
        class_call(thermodynamics_onthespot_energy_injection(ppr,pba,preco,zp,&onthespot,error_message),
                   error_message,
                   error_message);
        integrand = factor*pow(1+z,8)/pow(1+zp,7.5)*exp(2./3.*factor*(pow(1+z,1.5)-pow(1+zp,1.5)))*onthespot; // beware: versions before 2.4.3, there were wrong exponents: 6 and 5.5 instead of 8 and 7.5
        result += dz*integrand;

      } while (integrand/first_integrand > 0.02);

      /* uncomment these lines if you also want to compute the on-the-spot for comparison */
      class_call(thermodynamics_onthespot_energy_injection(ppr,pba,preco,z,&onthespot,error_message),
                 error_message,
                 error_message);

    }
    else {
      class_call(thermodynamics_onthespot_energy_injection(ppr,pba,preco,z,&result,error_message),
                 error_message,
                 error_message);
    }

    /* these test lines print the energy rate rescaled by (1+z)^6 in J/m^3/s, with or without the on-the-spot approximation */
    /*
      fprintf(stdout,"%e  %e  %e \n",
      1.+z,
      result/pow(1.+z,6),
      onthespot/pow(1.+z,6));
    */

    /* effective energy density rate in J/m^3/s  */
    *energy_rate = result;

  }
  else {
    *energy_rate = 0.;
  }

  return _SUCCESS_;

}

/**
 * This subroutine contains the reionization function \f$ X_e(z) \f$
 * (one for each scheme; so far, only the function corresponding to
 * the reio_camb scheme is coded)
 *
 * @param z     Input: redshift
 * @param pth   Input: pointer to thermo structure, to know which scheme is used
 * @param preio Input: pointer to reionization structure, containing the parameters of the function \f$ X_e(z) \f$
 * @param xe    Output: \f$ X_e(z) \f$
 */

int thermodynamics_reionization_function(
                                         double z,
                                         struct thermo * pth,
                                         struct reionization * preio,
                                         double * xe
                                         ) {

  /** Summary: */

  /** - define local variables */
  double argument;
  int i;
  double z_jump;

  int jump;
  double center,before, after,width,one_jump;

  /** - implementation of ionization function similar to the one in CAMB */

  if ((pth->reio_parametrization == reio_camb) || (pth->reio_parametrization == reio_half_tanh)) {

    /** - --> case z > z_reio_start */

    if (z > preio->reionization_parameters[preio->index_reio_start]) {

      *xe = preio->reionization_parameters[preio->index_reio_xe_before];

    }

    else {

      /** - --> case z < z_reio_start: hydrogen contribution (tanh of complicated argument) */

      argument = (pow((1.+preio->reionization_parameters[preio->index_reio_redshift]),
                      preio->reionization_parameters[preio->index_reio_exponent])
                  - pow((1.+z),preio->reionization_parameters[preio->index_reio_exponent]))
        /(preio->reionization_parameters[preio->index_reio_exponent]
          /* no possible segmentation fault: checked to be non-zero in thermodynamics_reionization() */
          *pow((1.+preio->reionization_parameters[preio->index_reio_redshift]),
               (preio->reionization_parameters[preio->index_reio_exponent]-1.)))
        /preio->reionization_parameters[preio->index_reio_width];
      /* no possible segmentation fault: checked to be non-zero in thermodynamics_reionization() */

      if (pth->reio_parametrization == reio_camb) {
        *xe = (preio->reionization_parameters[preio->index_reio_xe_after]
               -preio->reionization_parameters[preio->index_reio_xe_before])
          *(tanh(argument)+1.)/2.
          +preio->reionization_parameters[preio->index_reio_xe_before];
      }
      else {
        *xe = (preio->reionization_parameters[preio->index_reio_xe_after]
               -preio->reionization_parameters[preio->index_reio_xe_before])
          *tanh(argument)
          +preio->reionization_parameters[preio->index_reio_xe_before];
      }

      /** - --> case z < z_reio_start: helium contribution (tanh of simpler argument) */

      if (pth->reio_parametrization == reio_camb) {
        argument = (preio->reionization_parameters[preio->index_helium_fullreio_redshift] - z)
          /preio->reionization_parameters[preio->index_helium_fullreio_width];
        /* no possible segmentation fault: checked to be non-zero in thermodynamics_reionization() */
        *xe += preio->reionization_parameters[preio->index_helium_fullreio_fraction]
          * (tanh(argument)+1.)/2.;
      }
    }

    return _SUCCESS_;

  }

  /** - implementation of binned ionization function similar to astro-ph/0606552 */

  if (pth->reio_parametrization == reio_bins_tanh) {

    /** - --> case z > z_reio_start */

    if (z > preio->reionization_parameters[preio->index_reio_first_z+preio->reio_num_z-1]) {
      *xe = preio->reionization_parameters[preio->index_reio_first_xe+preio->reio_num_z-1];
    }

    else if (z < preio->reionization_parameters[preio->index_reio_first_z]) {
      *xe = preio->reionization_parameters[preio->index_reio_first_xe];
    }

    else {

      i = 0;
      while (preio->reionization_parameters[preio->index_reio_first_z+i+1]<z) i++;

      /* This is the expression of the tanh-like jumps of the
         reio_bins_tanh scheme until the 10.06.2015. It appeared to be
         not robust enough. It could lead to a kink in xe(z) near the
         maximum value of z at which reionisation is sampled. It has
         been replaced by the simpler and more robust expression
         below.

         *xe = preio->reionization_parameters[preio->index_reio_first_xe+i]
         +0.5*(tanh((2.*(z-preio->reionization_parameters[preio->index_reio_first_z+i])
         /(preio->reionization_parameters[preio->index_reio_first_z+i+1]
         -preio->reionization_parameters[preio->index_reio_first_z+i])-1.)
         /preio->reionization_parameters[preio->index_reio_step_sharpness])
         /tanh(1./preio->reionization_parameters[preio->index_reio_step_sharpness])+1.)
         *(preio->reionization_parameters[preio->index_reio_first_xe+i+1]
         -preio->reionization_parameters[preio->index_reio_first_xe+i]);
      */

      /* compute the central redshift value of the tanh jump */

      if (i == preio->reio_num_z-2) {
        z_jump = preio->reionization_parameters[preio->index_reio_first_z+i]
          + 0.5*(preio->reionization_parameters[preio->index_reio_first_z+i]
                 -preio->reionization_parameters[preio->index_reio_first_z+i-1]);
      }
      else  {
        z_jump =  0.5*(preio->reionization_parameters[preio->index_reio_first_z+i+1]
                       + preio->reionization_parameters[preio->index_reio_first_z+i]);
      }

      /* implementation of the tanh jump */

      *xe = preio->reionization_parameters[preio->index_reio_first_xe+i]
        +0.5*(tanh((z-z_jump)
                   /preio->reionization_parameters[preio->index_reio_step_sharpness])+1.)
        *(preio->reionization_parameters[preio->index_reio_first_xe+i+1]
          -preio->reionization_parameters[preio->index_reio_first_xe+i]);

    }

    return _SUCCESS_;

  }

  /** - implementation of many tanh jumps */

  if (pth->reio_parametrization == reio_many_tanh) {

    /** - --> case z > z_reio_start */

    if (z > preio->reionization_parameters[preio->index_reio_first_z+preio->reio_num_z-1]) {
      *xe = preio->reionization_parameters[preio->index_reio_first_xe+preio->reio_num_z-1];
    }

    else if (z > preio->reionization_parameters[preio->index_reio_first_z]) {

      *xe = preio->reionization_parameters[preio->index_reio_first_xe+preio->reio_num_z-1];

      for (jump=1; jump<preio->reio_num_z-1; jump++){

        center = preio->reionization_parameters[preio->index_reio_first_z+preio->reio_num_z-1-jump];
        // before and after are meant with respect to growing z, not growing time
        before = preio->reionization_parameters[preio->index_reio_first_xe+preio->reio_num_z-1-jump]
          -preio->reionization_parameters[preio->index_reio_first_xe+preio->reio_num_z-jump];
        after = 0.;
        width = preio->reionization_parameters[preio->index_reio_step_sharpness];

        class_call(thermodynamics_tanh(z,center,before,after,width,&one_jump),
                   pth->error_message,
                   pth->error_message);

        *xe += one_jump;

      }

    }

    else {
      *xe = preio->reionization_parameters[preio->index_reio_first_xe];
    }

    return _SUCCESS_;

  }

  /** - implementation of reio_inter */

  if (pth->reio_parametrization == reio_inter) {

    /** - --> case z > z_reio_start */

    if (z > preio->reionization_parameters[preio->index_reio_first_z+preio->reio_num_z-1]) {
      *xe = preio->reionization_parameters[preio->index_reio_first_xe+preio->reio_num_z-1];
      class_stop(pth->error_message,"Check: is it normal that we are here?");
    }

    else {

      i=0;
      while (preio->reionization_parameters[preio->index_reio_first_z+i+1] < z) i++;

      double z_min = preio->reionization_parameters[preio->index_reio_first_z+i];
      double z_max = preio->reionization_parameters[preio->index_reio_first_z+i+1];

      class_test(z<z_min,
                 pth->error_message,
                 "");

      class_test(z>z_max,
                 pth->error_message,
                 "");

      double x=(z-preio->reionization_parameters[preio->index_reio_first_z+i])
        /(preio->reionization_parameters[preio->index_reio_first_z+i+1]
          -preio->reionization_parameters[preio->index_reio_first_z+i]);

      *xe = preio->reionization_parameters[preio->index_reio_first_xe+i]
        + x*(preio->reionization_parameters[preio->index_reio_first_xe+i+1]
             -preio->reionization_parameters[preio->index_reio_first_xe+i]);

      class_test(*xe<0.,
                 pth->error_message,
                 "%e %e %e\n",
                 x,
                 preio->reionization_parameters[preio->index_reio_first_xe+i],
                 preio->reionization_parameters[preio->index_reio_first_xe+i+1]);

    }

    return _SUCCESS_;

  }

  class_test(0 == 0,
             pth->error_message,
             "value of reio_parametrization=%d unclear",pth->reio_parametrization);
}

/**
 * This subroutine reads \f$ X_e(z) \f$ in the recombination table at
 * the time at which reionization starts. Hence it provides correct
 * initial conditions for the reionization function.
 *
 * @param ppr   Input: pointer to precision structure
 * @param pth   Input: pointer to thermo structure
 * @param preco Input: pointer to recombination structure
 * @param z     Input: redshift z_reio_start
 * @param xe    Output: \f$ X_e(z) \f$ at z
 */

int thermodynamics_get_xe_before_reionization(
                                              struct precision * ppr,
                                              struct thermo * pth,
                                              struct recombination * preco,
                                              double z,
                                              double * xe
                                              ) {

  int last_index=0;

  class_call(array_interpolate_one_growing_closeby(preco->recombination_table,
                                                   preco->re_size,
                                                   preco->rt_size,
                                                   preco->index_re_z,
                                                   z,
                                                   &last_index,
                                                   preco->index_re_xe,
                                                   xe,
                                                   pth->error_message),
             pth->error_message,
             pth->error_message);

  return _SUCCESS_;

}


/**
 * This routine computes the reionization history. In the reio_camb
 * scheme, this is straightforward if the input parameter is the
 * reionization redshift. If the input is the optical depth, need to
 * find z_reio by dichotomy (trying several z_reio until the correct
 * tau_reio is approached).
 *
 * @param ppr Input: pointer to precision structure
 * @param pba Input: pointer to background structure
 * @param pth Input: pointer to thermo structure
 * @param preco Input: pointer to filled recombination structure
 * @param preio Input/Output: pointer to reionization structure (to be filled)
 * @param pvecback   Input: vector of background quantities (used as workspace: must be already allocated, with format short_info or larger, but does not need to be filled)
 * @return the error status
 */

int thermodynamics_reionization(
                                struct precision * ppr,
                                struct background * pba,
                                struct thermo * pth,
                                struct recombination * preco,
                                struct reionization * preio,
                                double * pvecback
                                ) {

  /** Summary: */

  /** - define local variables */

  int counter;
  double z_sup,z_mid,z_inf;
  double tau_sup,tau_mid,tau_inf;
  int bin;
  int point;
  double xe_input,xe_actual;

  /** - allocate the vector of parameters defining the function \f$ X_e(z) \f$ */

  class_alloc(preio->reionization_parameters,preio->reio_num_params*sizeof(double),pth->error_message);

  /** - (a) if reionization implemented like in CAMB */

  if ((pth->reio_parametrization == reio_camb) || (pth->reio_parametrization == reio_half_tanh)) {

    /** - --> set values of these parameters, excepted those depending on the reionization redshift */

    if (pth->reio_parametrization == reio_camb) {
      preio->reionization_parameters[preio->index_reio_xe_after] = 1. + pth->YHe/(_not4_*(1.-pth->YHe));    /* xe_after_reio: H + singly ionized He (note: segmentation fault impossible, checked before that denominator is non-zero) */
    }
    if (pth->reio_parametrization == reio_half_tanh) {
      preio->reionization_parameters[preio->index_reio_xe_after] = 1.; /* xe_after_reio: neglect He ionization */
      //+ 2*pth->YHe/(_not4_*(1.-pth->YHe));    /* xe_after_reio: H + fully ionized He */
    }
    preio->reionization_parameters[preio->index_reio_exponent] = pth->reionization_exponent; /* reio_exponent */
    preio->reionization_parameters[preio->index_reio_width] = pth->reionization_width;    /* reio_width */
    preio->reionization_parameters[preio->index_helium_fullreio_fraction] = pth->YHe/(_not4_*(1.-pth->YHe)); /* helium_fullreio_fraction (note: segmentation fault impossible, checked before that denominator is non-zero) */
    preio->reionization_parameters[preio->index_helium_fullreio_redshift] = pth->helium_fullreio_redshift; /* helium_fullreio_redshift */
    preio->reionization_parameters[preio->index_helium_fullreio_width] = pth->helium_fullreio_width;    /* helium_fullreio_width */

    class_test(preio->reionization_parameters[preio->index_reio_exponent]==0,
               pth->error_message,
               "stop to avoid division by zero");

    class_test(preio->reionization_parameters[preio->index_reio_width]==0,
               pth->error_message,
               "stop to avoid division by zero");

    class_test(preio->reionization_parameters[preio->index_helium_fullreio_width]==0,
               pth->error_message,
               "stop to avoid division by zero");

    /** - --> if reionization redshift given as an input, initialize the remaining values and fill reionization table*/

    if (pth->reio_z_or_tau == reio_z) {

      /* reionization redshift */
      preio->reionization_parameters[preio->index_reio_redshift] = pth->z_reio;

      /* infer starting redshift for hydrogen */

      if (pth->reio_parametrization == reio_camb) {

        preio->reionization_parameters[preio->index_reio_start] = preio->reionization_parameters[preio->index_reio_redshift]+ppr->reionization_start_factor*pth->reionization_width;

        /* if starting redshift for helium is larger, take that one
           (does not happen in realistic models) */
        if (preio->reionization_parameters[preio->index_reio_start] <
            pth->helium_fullreio_redshift+ppr->reionization_start_factor*pth->helium_fullreio_width)

          preio->reionization_parameters[preio->index_reio_start] =
            pth->helium_fullreio_redshift+ppr->reionization_start_factor*pth->helium_fullreio_width;

      }
      else {

        preio->reionization_parameters[preio->index_reio_start] = pth->z_reio;
      }

      class_test(preio->reionization_parameters[preio->index_reio_start] > ppr->reionization_z_start_max,
                 pth->error_message,
                 "starting redshift for reionization > reionization_z_start_max = %e\n",ppr->reionization_z_start_max);

      /* infer xe_before_reio */
      class_call(thermodynamics_get_xe_before_reionization(ppr,
                                                           pth,
                                                           preco,
                                                           preio->reionization_parameters[preio->index_reio_start],
                                                           &(preio->reionization_parameters[preio->index_reio_xe_before])),
                 pth->error_message,
                 pth->error_message);

      /* fill reionization table */
      class_call(thermodynamics_reionization_sample(ppr,pba,pth,preco,preio,pvecback),
                 pth->error_message,
                 pth->error_message);

      pth->tau_reio=preio->reionization_optical_depth;

    }

    /** - --> if reionization optical depth given as an input, find reionization redshift by dichotomy and initialize the remaining values */

    if (pth->reio_z_or_tau == reio_tau) {

      /* upper value */

      z_sup = ppr->reionization_z_start_max-ppr->reionization_start_factor*pth->reionization_width;
      class_test(z_sup < 0.,
                 pth->error_message,
                 "parameters are such that reionization cannot take place before today while starting after z_start_max; need to increase z_start_max");

      /* maximum possible reionization redshift */
      preio->reionization_parameters[preio->index_reio_redshift] = z_sup;
      /* maximum possible starting redshift */
      preio->reionization_parameters[preio->index_reio_start] = ppr->reionization_z_start_max;
      /* infer xe_before_reio */
      class_call(thermodynamics_get_xe_before_reionization(ppr,
                                                           pth,
                                                           preco,
                                                           preio->reionization_parameters[preio->index_reio_start],
                                                           &(preio->reionization_parameters[preio->index_reio_xe_before])),
                 pth->error_message,
                 pth->error_message);

      /* fill reionization table */
      class_call(thermodynamics_reionization_sample(ppr,pba,pth,preco,preio,pvecback),
                 pth->error_message,
                 pth->error_message);

      tau_sup=preio->reionization_optical_depth;

      class_test(tau_sup < pth->tau_reio,
                 pth->error_message,
                 "parameters are such that reionization cannot start after z_start_max");

      /* lower value */

      z_inf = 0.;
      tau_inf = 0.;

      /* try intermediate values */

      counter=0;
      while ((tau_sup-tau_inf) > pth->tau_reio * ppr->reionization_optical_depth_tol) {
        z_mid=0.5*(z_sup+z_inf);

        /* reionization redshift */
        preio->reionization_parameters[preio->index_reio_redshift] = z_mid;
        /* infer starting redshift for hygrogen */
        preio->reionization_parameters[preio->index_reio_start] = preio->reionization_parameters[preio->index_reio_redshift]+ppr->reionization_start_factor*pth->reionization_width;
        /* if starting redshift for helium is larger, take that one
           (does not happen in realistic models) */
        if (preio->reionization_parameters[preio->index_reio_start] <
            pth->helium_fullreio_redshift+ppr->reionization_start_factor*pth->helium_fullreio_width)

          preio->reionization_parameters[preio->index_reio_start] =
            pth->helium_fullreio_redshift+ppr->reionization_start_factor*pth->helium_fullreio_width;

        class_test(preio->reionization_parameters[preio->index_reio_start] > ppr->reionization_z_start_max,
                   pth->error_message,
                   "starting redshift for reionization > reionization_z_start_max = %e",ppr->reionization_z_start_max);

        /* infer xe_before_reio */
        class_call(thermodynamics_get_xe_before_reionization(ppr,
                                                             pth,
                                                             preco,
                                                             preio->reionization_parameters[preio->index_reio_start],
                                                             &(preio->reionization_parameters[preio->index_reio_xe_before])),
                   pth->error_message,
                   pth->error_message);

        /* clean and fill reionization table */
        free(preio->reionization_table);
        class_call(thermodynamics_reionization_sample(ppr,pba,pth,preco,preio,pvecback),
                   pth->error_message,
                   pth->error_message);

        tau_mid=preio->reionization_optical_depth;

        /* trial */

        if (tau_mid > pth->tau_reio) {
          z_sup=z_mid;
          tau_sup=tau_mid;
        }
        else {
          z_inf=z_mid;
          tau_inf=tau_mid;
        }

        counter++;
        class_test(counter > _MAX_IT_,
                   pth->error_message,
                   "while searching for reionization_optical_depth, maximum number of iterations exceeded");
      }

      /* store z_reionization in thermodynamics structure */
      pth->z_reio=preio->reionization_parameters[preio->index_reio_redshift];

    }

    free(preio->reionization_parameters);

    return _SUCCESS_;

  }

  /** - (b) if reionization implemented with reio_bins_tanh scheme */

  if (pth->reio_parametrization == reio_bins_tanh) {

    /* this algorithm requires at least two bin centers (i.e. at least
       4 values in the (z,xe) array, counting the edges). */
    class_test(pth->binned_reio_num<2,
               pth->error_message,
               "current implementation of binned reio requires at least two bin centers");

    /* check that this input can be interpreted by the code */
    for (bin=1; bin<pth->binned_reio_num; bin++) {
      class_test(pth->binned_reio_z[bin-1]>=pth->binned_reio_z[bin],
                 pth->error_message,
                 "value of reionization bin centers z_i expected to be passed in growing order: %e, %e",
                 pth->binned_reio_z[bin-1],
                 pth->binned_reio_z[bin]);
    }

    /* the code will not only copy here the "bin centers" passed in
       input. It will add an initial and final value for (z,xe).
       First, fill all entries except the first and the last */

    for (bin=1; bin<preio->reio_num_z-1; bin++) {
      preio->reionization_parameters[preio->index_reio_first_z+bin] = pth->binned_reio_z[bin-1];
      preio->reionization_parameters[preio->index_reio_first_xe+bin] = pth->binned_reio_xe[bin-1];
    }


    /* find largest value of z in the array. We choose to define it as
       z_(i_max) + 2*(the distance between z_(i_max) and z_(i_max-1)). E.g. if
       the bins are in 10,12,14, the largest z will be 18. */
    preio->reionization_parameters[preio->index_reio_first_z+preio->reio_num_z-1] =
      preio->reionization_parameters[preio->index_reio_first_z+preio->reio_num_z-2]
      +2.*(preio->reionization_parameters[preio->index_reio_first_z+preio->reio_num_z-2]
           -preio->reionization_parameters[preio->index_reio_first_z+preio->reio_num_z-3]);

    /* copy this value in reio_start */
    preio->reionization_parameters[preio->index_reio_start] = preio->reionization_parameters[preio->index_reio_first_z+preio->reio_num_z-1];

    /* check it's not too big */
    class_test(preio->reionization_parameters[preio->index_reio_start] > ppr->reionization_z_start_max,
               pth->error_message,
               "starting redshift for reionization = %e, reionization_z_start_max = %e, you must change the binning or increase reionization_z_start_max",
               preio->reionization_parameters[preio->index_reio_start],
               ppr->reionization_z_start_max);

    /* find smallest value of z in the array. We choose
       to define it as z_0 - (the distance between z_1 and z_0). E.g. if
       the bins are in 10,12,14, the stop redshift will be 8. */

    preio->reionization_parameters[preio->index_reio_first_z] =
      2.*preio->reionization_parameters[preio->index_reio_first_z+1]
      -preio->reionization_parameters[preio->index_reio_first_z+2];

    /* check it's not too small */
    /* 6.06.2015: changed this test to simply imposing that the first z is at least zero */
    /*
      class_test(preio->reionization_parameters[preio->index_reio_first_z] < 0,
      pth->error_message,
      "final redshift for reionization = %e, you must change the binning or redefine the way in which the code extrapolates below the first value of z_i",preio->reionization_parameters[preio->index_reio_first_z]);
    */
    if (preio->reionization_parameters[preio->index_reio_first_z] < 0) {
      preio->reionization_parameters[preio->index_reio_first_z] = 0.;
    }

    /* infer xe before reio */
    class_call(thermodynamics_get_xe_before_reionization(ppr,
                                                         pth,
                                                         preco,
                                                         preio->reionization_parameters[preio->index_reio_first_z+preio->reio_num_z-1],
                                                         &(preio->reionization_parameters[preio->index_reio_first_xe+preio->reio_num_z-1])),
               pth->error_message,
               pth->error_message);

    /* infer xe after reio */
    preio->reionization_parameters[preio->index_reio_first_xe] = 1. + pth->YHe/(_not4_*(1.-pth->YHe));    /* xe_after_reio: H + singly ionized He (note: segmentation fault impossible, checked before that denominator is non-zero) */

    /* pass step sharpness parameter */
    preio->reionization_parameters[preio->index_reio_step_sharpness] = pth->binned_reio_step_sharpness;

    /* fill reionization table */
    class_call(thermodynamics_reionization_sample(ppr,pba,pth,preco,preio,pvecback),
               pth->error_message,
               pth->error_message);

    pth->tau_reio=preio->reionization_optical_depth;

    return _SUCCESS_;

  }

  /** - (c) if reionization implemented with reio_many_tanh scheme */

  if (pth->reio_parametrization == reio_many_tanh) {

    /* this algorithm requires at least one jump centers */
    class_test(pth->many_tanh_num<1,
               pth->error_message,
               "current implementation of reio_many_tanh requires at least one jump center");

    /* check that z input can be interpreted by the code */
    for (bin=1; bin<pth->many_tanh_num; bin++) {
      class_test(pth->many_tanh_z[bin-1]>=pth->many_tanh_z[bin],
                 pth->error_message,
                 "value of reionization bin centers z_i expected to be passed in growing order: %e, %e",
                 pth->many_tanh_z[bin-1],
                 pth->many_tanh_z[bin]);
    }

    /* the code will not only copy here the "jump centers" passed in
       input. It will add an initial and final value for (z,xe).
       First, fill all entries except the first and the last */

    for (bin=1; bin<preio->reio_num_z-1; bin++) {

      preio->reionization_parameters[preio->index_reio_first_z+bin] = pth->many_tanh_z[bin-1];

      /* check that xe input can be interpreted by the code */
      xe_input = pth->many_tanh_xe[bin-1];
      if (xe_input >= 0.) {
        xe_actual = xe_input;
      }
      //-1 means "after hydrogen + first helium recombination"
      else if ((xe_input<-0.9) && (xe_input>-1.1)) {
        xe_actual = 1. + pth->YHe/(_not4_*(1.-pth->YHe));
      }
      //-2 means "after hydrogen + second helium recombination"
      else if ((xe_input<-1.9) && (xe_input>-2.1)) {
        xe_actual = 1. + 2.*pth->YHe/(_not4_*(1.-pth->YHe));
      }
      //other negative number is nonsense
      else {
        class_stop(pth->error_message,
                   "Your entry for many_tanh_xe[%d] is %e, this makes no sense (either positive or 0,-1,-2)",
                   bin-1,pth->many_tanh_xe[bin-1]);
      }

      preio->reionization_parameters[preio->index_reio_first_xe+bin] = xe_actual;
    }

    /* find largest value of z in the array. We choose to define it as
       z_(i_max) + ppr->reionization_start_factor*step_sharpness. */
    preio->reionization_parameters[preio->index_reio_first_z+preio->reio_num_z-1] =
      preio->reionization_parameters[preio->index_reio_first_z+preio->reio_num_z-2]
      +ppr->reionization_start_factor*pth->many_tanh_width;

    /* copy this value in reio_start */
    preio->reionization_parameters[preio->index_reio_start] = preio->reionization_parameters[preio->index_reio_first_z+preio->reio_num_z-1];

    /* check it's not too big */
    class_test(preio->reionization_parameters[preio->index_reio_start] > ppr->reionization_z_start_max,
               pth->error_message,
               "starting redshift for reionization = %e, reionization_z_start_max = %e, you must change the binning or increase reionization_z_start_max",
               preio->reionization_parameters[preio->index_reio_start],
               ppr->reionization_z_start_max);

    /* find smallest value of z in the array. We choose
       to define it as z_0 - ppr->reionization_start_factor*step_sharpness, but at least zero. */

    preio->reionization_parameters[preio->index_reio_first_z] =
      preio->reionization_parameters[preio->index_reio_first_z+1]
      -ppr->reionization_start_factor*pth->many_tanh_width;

    if (preio->reionization_parameters[preio->index_reio_first_z] < 0) {
      preio->reionization_parameters[preio->index_reio_first_z] = 0.;
    }

    /* infer xe before reio */
    class_call(thermodynamics_get_xe_before_reionization(ppr,
                                                         pth,
                                                         preco,
                                                         preio->reionization_parameters[preio->index_reio_first_z+preio->reio_num_z-1],
                                                         &(preio->reionization_parameters[preio->index_reio_first_xe+preio->reio_num_z-1])),
               pth->error_message,
               pth->error_message);

    /* infer xe after reio */

    preio->reionization_parameters[preio->index_reio_first_xe] = preio->reionization_parameters[preio->index_reio_first_xe+1];

    /* if we want to model only hydrogen reionization and neglect both helium reionization */
    //preio->reionization_parameters[preio->index_reio_first_xe] = 1.;

    /* if we want to model only hydrogen + first helium reionization and neglect second helium reionization */
    //preio->reionization_parameters[preio->index_reio_first_xe] = 1. + pth->YHe/(_not4_*(1.-pth->YHe));

    /* if we want to model hydrogen + two helium reionization */
    //preio->reionization_parameters[preio->index_reio_first_xe] = 1. + 2.*pth->YHe/(_not4_*(1.-pth->YHe));

    /* pass step sharpness parameter */
    class_test(pth->many_tanh_width<=0,
               pth->error_message,
               "many_tanh_width must be strictly positive, you passed %e",
               pth->many_tanh_width);

    preio->reionization_parameters[preio->index_reio_step_sharpness] = pth->many_tanh_width;

    /* fill reionization table */
    class_call(thermodynamics_reionization_sample(ppr,pba,pth,preco,preio,pvecback),
               pth->error_message,
               pth->error_message);

    pth->tau_reio=preio->reionization_optical_depth;

    return _SUCCESS_;

  }

  /** - (d) if reionization implemented with reio_inter scheme */

  if (pth->reio_parametrization == reio_inter) {

    /* this parametrization requires at least one point (z,xe) */
    class_test(pth->reio_inter_num<1,
               pth->error_message,
               "current implementation of reio_inter requires at least one point (z,xe)");

    /* this parametrization requires that the first z value is zero */
    class_test(pth->reio_inter_z[0] != 0.,
               pth->error_message,
               "For reio_inter scheme, the first value of reio_inter_z[...]  should always be zero, you passed %e",
               pth->reio_inter_z[0]);

    /* check that z input can be interpreted by the code */
    for (point=1; point<pth->reio_inter_num; point++) {
      class_test(pth->reio_inter_z[point-1]>=pth->reio_inter_z[point],
                 pth->error_message,
                 "value of reionization bin centers z_i expected to be passed in growing order, unlike: %e, %e",
                 pth->reio_inter_z[point-1],
                 pth->reio_inter_z[point]);
    }

    /* this parametrization requires that the last x_i value is zero
       (the code will substitute it with the value that one would get in
       absence of reionization, as compute by the recombination code) */
    class_test(pth->reio_inter_xe[pth->reio_inter_num-1] != 0.,
               pth->error_message,
               "For reio_inter scheme, the last value of reio_inter_xe[...]  should always be zero, you passed %e",
               pth->reio_inter_xe[pth->reio_inter_num-1]);

    /* copy here the (z,xe) values passed in input. */

    for (point=0; point<preio->reio_num_z; point++) {

      preio->reionization_parameters[preio->index_reio_first_z+point] = pth->reio_inter_z[point];

      /* check that xe input can be interpreted by the code */
      xe_input = pth->reio_inter_xe[point];
      if (xe_input >= 0.) {
        xe_actual = xe_input;
      }
      //-1 means "after hydrogen + first helium recombination"
      else if ((xe_input<-0.9) && (xe_input>-1.1)) {
        xe_actual = 1. + pth->YHe/(_not4_*(1.-pth->YHe));
      }
      //-2 means "after hydrogen + second helium recombination"
      else if ((xe_input<-1.9) && (xe_input>-2.1)) {
        xe_actual = 1. + 2.*pth->YHe/(_not4_*(1.-pth->YHe));
      }
      //other negative number is nonsense
      else {
        class_stop(pth->error_message,
                   "Your entry for reio_inter_xe[%d] is %e, this makes no sense (either positive or 0,-1,-2)",
                   point,pth->reio_inter_xe[point]);
      }

      preio->reionization_parameters[preio->index_reio_first_xe+point] = xe_actual;
    }

    /* copy highest redshift in reio_start */
    preio->reionization_parameters[preio->index_reio_start] = preio->reionization_parameters[preio->index_reio_first_z+preio->reio_num_z-1];

    /* check it's not too big */
    class_test(preio->reionization_parameters[preio->index_reio_start] > ppr->reionization_z_start_max,
               pth->error_message,
               "starting redshift for reionization = %e, reionization_z_start_max = %e, you must change the binning or increase reionization_z_start_max",
               preio->reionization_parameters[preio->index_reio_start],
               ppr->reionization_z_start_max);

    /* infer xe before reio */
    class_call(thermodynamics_get_xe_before_reionization(ppr,
                                                         pth,
                                                         preco,
                                                         preio->reionization_parameters[preio->index_reio_first_z+preio->reio_num_z-1],
                                                         &(preio->reionization_parameters[preio->index_reio_first_xe+preio->reio_num_z-1])),
               pth->error_message,
               pth->error_message);

    /* fill reionization table */
    class_call(thermodynamics_reionization_sample(ppr,pba,pth,preco,preio,pvecback),
               pth->error_message,
               pth->error_message);

    pth->tau_reio=preio->reionization_optical_depth;

    return _SUCCESS_;

  }

  class_test(0 == 0,
             pth->error_message,
             "value of reio_z_or_tau=%d unclear",pth->reio_z_or_tau);

}

/**
 * For fixed input reionization parameters, this routine computes the
 * reionization history and fills the reionization table.
 *
 * @param ppr Input: pointer to precision structure
 * @param pba Input: pointer to background structure
 * @param pth Input: pointer to thermo structure
 * @param preco Input: pointer to filled recombination structure
 * @param preio Input/Output: pointer to reionization structure (to be filled)
 * @param pvecback   Input: vector of background quantities (used as workspace: must be already allocated, with format short_info or larger, but does not need to be filled)
 * @return the error status
 */

int thermodynamics_reionization_sample(
                                       struct precision * ppr,
                                       struct background * pba,
                                       struct thermo * pth,
                                       struct recombination * preco,
                                       struct reionization * preio,
                                       double * pvecback
                                       ) {

  /** Summary: */

  /** - define local variables */

  /* a growing table (since the number of redshift steps is not known a priori) */
  growTable gTable;
  /* needed for growing table */
  double * pData;
  /* needed for growing table */
  void * memcopy_result;
  /* current vector of values related to reionization */
  double * reio_vector;
  /* running index inside thermodynamics table */
  int i;
  int number_of_redshifts;
  /* values of z, dz, X_e */
  double dz,dz_max;
  double z,z_next;
  double xe,xe_next;
  double dkappadz,dkappadz_next;
  double Tb,Yp,dTdz,opacity,mu;
  double dkappadtau,dkappadtau_next;
  double energy_rate;
  double tau;
  double chi_heat;
  int last_index_back;
  double relative_variation;

  Yp = pth->YHe;

  /** - (a) allocate vector of values related to reionization */
  class_alloc(reio_vector,preio->re_size*sizeof(double),pth->error_message);

  /** - (b) create a growTable with gt_init() */
  class_call(gt_init(&gTable),
             gTable.error_message,
             pth->error_message);

  /** - (c) first line is taken from thermodynamics table, just before reionization starts */

  /** - --> look where to start in current thermodynamics table */
  i=0;
  while (preco->recombination_table[i*preco->re_size+preco->index_re_z] < preio->reionization_parameters[preio->index_reio_start]) {
    i++;
    class_test(i == ppr->recfast_Nz0,
               pth->error_message,
               "reionization_z_start_max = %e > largest redshift in thermodynamics table",ppr->reionization_z_start_max);
  }

  /** - --> get redshift */
  z=preco->recombination_table[i*preco->re_size+preco->index_re_z];
  reio_vector[preio->index_re_z]=z;
  preio->index_reco_when_reio_start=i;

  /** - --> get \f$ X_e \f$ */
  class_call(thermodynamics_reionization_function(z,pth,preio,&xe),
             pth->error_message,
             pth->error_message);

  reio_vector[preio->index_re_xe] = xe;

  /** -  --> get \f$ d \kappa / d z = (d \kappa / d \tau) * (d \tau / d z) = - (d \kappa / d \tau) / H \f$ */

  class_call(background_tau_of_z(pba,
                                 z,
                                 &tau),
             pba->error_message,
             pth->error_message);

  class_call(background_at_tau(pba,
                               tau,
                               pba->short_info,
                               pba->inter_normal,
                               &last_index_back,
                               pvecback),
             pba->error_message,
             pth->error_message);

  reio_vector[preio->index_re_dkappadtau] = (1.+z) * (1.+z) * pth->n_e * xe * _sigma_ * _Mpc_over_m_;

  class_test(pvecback[pba->index_bg_H] == 0.,
             pth->error_message,
             "stop to avoid division by zero");

  reio_vector[preio->index_re_dkappadz] = reio_vector[preio->index_re_dkappadtau] / pvecback[pba->index_bg_H];

  dkappadz = reio_vector[preio->index_re_dkappadz];
  dkappadtau = reio_vector[preio->index_re_dkappadtau];

  /** - --> get baryon temperature **/
  Tb = preco->recombination_table[i*preco->re_size+preco->index_re_Tb];
  reio_vector[preio->index_re_Tb] = Tb;

  /** - --> after recombination, Tb scales like (1+z)**2. Compute constant factor Tb/(1+z)**2. */
  //Tba2 = Tb/(1+z)/(1+z);

  /** - --> get baryon sound speed */
  reio_vector[preio->index_re_cb2] = 5./3. * _k_B_ / ( _c_ * _c_ * _m_H_ ) * (1. + (1./_not4_ - 1.) * Yp + xe * (1.-Yp)) * Tb;

  /** - --> store these values in growing table */
  class_call(gt_add(&gTable,_GT_END_,(void *) reio_vector,sizeof(double)*(preio->re_size)),
             gTable.error_message,
             pth->error_message);

  number_of_redshifts=1;

  /** - (d) set the maximum step value (equal to the step in thermodynamics table) */
  dz_max=preco->recombination_table[i*preco->re_size+preco->index_re_z]
    -preco->recombination_table[(i-1)*preco->re_size+preco->index_re_z];

  /** - (e) loop over redshift values in order to find values of z, x_e, kappa' (Tb and cb2 found later by integration). The sampling in z space is found here. */

  /* initial step */
  dz = dz_max;

  while (z > 0.) {

    class_test(dz < ppr->smallest_allowed_variation,
               pth->error_message,
               "stuck in the loop for reionization sampling, as if you were trying to impose a discontinuous evolution for xe(z)");

    /* - try next step */
    z_next=z-dz;
    if (z_next < 0.) z_next=0.;

    class_call(thermodynamics_reionization_function(z_next,pth,preio,&xe_next),
               pth->error_message,
               pth->error_message);

    class_call(background_tau_of_z(pba,
                                   z_next,
                                   &tau),
               pba->error_message,
               pth->error_message);

    class_call(background_at_tau(pba,
                                 tau,
                                 pba->short_info,
                                 pba->inter_normal,
                                 &last_index_back,
                                 pvecback),
               pba->error_message,
               pth->error_message);

    class_test(pvecback[pba->index_bg_H] == 0.,
               pth->error_message,
               "stop to avoid division by zero");

    dkappadz_next= (1.+z_next) * (1.+z_next) * pth->n_e * xe_next * _sigma_ * _Mpc_over_m_ / pvecback[pba->index_bg_H];

    dkappadtau_next= (1.+z_next) * (1.+z_next) * pth->n_e * xe_next * _sigma_ * _Mpc_over_m_;

    class_test((dkappadz == 0.) || (dkappadtau == 0.),
               pth->error_message,
               "stop to avoid division by zero");

    relative_variation = fabs((dkappadz_next-dkappadz)/dkappadz) +
      fabs((dkappadtau_next-dkappadtau)/dkappadtau);

    if (relative_variation < ppr->reionization_sampling) {
      /* accept the step: get \f$ z, X_e, d kappa / d z \f$ and store in growing table */

      z=z_next;
      xe=xe_next;
      dkappadz=dkappadz_next;
      dkappadtau= dkappadtau_next;

      class_test((dkappadz == 0.) || (dkappadtau == 0.),
                 pth->error_message,
                 "dkappadz=%e, dkappadtau=%e, stop to avoid division by zero",dkappadz,dkappadtau);

      reio_vector[preio->index_re_z] = z;
      reio_vector[preio->index_re_xe] = xe;
      reio_vector[preio->index_re_dkappadz] = dkappadz;
      reio_vector[preio->index_re_dkappadtau] = dkappadz * pvecback[pba->index_bg_H];

      class_call(gt_add(&gTable,_GT_END_,(void *) reio_vector,sizeof(double)*(preio->re_size)),
                 gTable.error_message,
                 pth->error_message);

      number_of_redshifts++;

      dz = MIN(0.9*(ppr->reionization_sampling/relative_variation),5.)*dz;
      dz = MIN(dz,dz_max);
    }
    else {
      /* do not accept the step and update dz */
      dz = 0.9*(ppr->reionization_sampling/relative_variation)*dz;
    }
  }

  /** - (f) allocate reionization_table with correct size */
  class_alloc(preio->reionization_table,preio->re_size*number_of_redshifts*sizeof(double),pth->error_message);

  preio->rt_size=number_of_redshifts;

  /** - (g) retrieve data stored in the growTable with gt_getPtr() */
  class_call(gt_getPtr(&gTable,(void**)&pData),
             gTable.error_message,
             pth->error_message);

  /** - (h) copy growTable to reionization_temporary_table (invert order of lines, so that redshift is growing, like in recombination table) */
  for (i=0; i < preio->rt_size; i++) {
    memcopy_result = memcpy(preio->reionization_table+i*preio->re_size,pData+(preio->rt_size-i-1)*preio->re_size,preio->re_size*sizeof(double));
    class_test(memcopy_result != preio->reionization_table+i*preio->re_size,
               pth->error_message,
               "cannot copy data back to reionization_temporary_table");

  }

  /** - (i) free the growTable with gt_free() , free vector of reionization variables */
  class_call(gt_free(&gTable),
             gTable.error_message,
             pth->error_message);

  free(reio_vector);

  /** - (j) another loop on z, to integrate equation for Tb and to compute cb2 */
  for (i=preio->rt_size-1; i >0 ; i--) {

    z = preio->reionization_table[i*preio->re_size+preio->index_re_z];

    class_call(background_tau_of_z(pba,
                                   z,
                                   &tau),
               pba->error_message,
               pth->error_message);

    class_call(background_at_tau(pba,
                                 tau,
                                 pba->normal_info,
                                 pba->inter_normal,
                                 &last_index_back,
                                 pvecback),
               pba->error_message,
               pth->error_message);

    dz = (preio->reionization_table[i*preio->re_size+preio->index_re_z]-preio->reionization_table[(i-1)*preio->re_size+preio->index_re_z]);

    opacity = (1.+z) * (1.+z) * pth->n_e
      * preio->reionization_table[i*preio->re_size+preio->index_re_xe] * _sigma_ * _Mpc_over_m_;

    mu = _m_H_/(1. + (1./_not4_ - 1.) * pth->YHe + preio->reionization_table[i*preio->re_size+preio->index_re_xe] * (1.-pth->YHe));

    /** - --> derivative of baryon temperature */

    dTdz=2./(1+z)*preio->reionization_table[i*preio->re_size+preio->index_re_Tb]
      -2.*mu/_m_e_*4.*pvecback[pba->index_bg_rho_g]/3./pvecback[pba->index_bg_rho_b]*opacity*
      (pba->T_cmb * (1.+z)-preio->reionization_table[i*preio->re_size+preio->index_re_Tb])/pvecback[pba->index_bg_H];

    if (preco->annihilation > 0) {

      class_call(thermodynamics_energy_injection(ppr,pba,preco,z,&energy_rate,pth->error_message),
                 pth->error_message,
                 pth->error_message);

      // old approximation from Chen and Kamionkowski:
      // chi_heat = (1.+2.*preio->reionization_table[i*preio->re_size+preio->index_re_xe])/3.;

      // coefficient as revised by Slatyer et al. 2013
      // (in fact it is a fit by Vivian Poulin of columns 1 and 2 in Table V
      // of Slatyer et al. 2013):
      xe = preio->reionization_table[i*preio->re_size+preio->index_re_xe];
      if (xe < 1.)
        chi_heat = MIN(0.996857*(1.-pow(1.-pow(xe,0.300134),1.51035)),1);
      else
        chi_heat = 1.;

      dTdz+= -2./(3.*_k_B_)*energy_rate*chi_heat
        /(preco->Nnow*pow(1.+z,3))/(1.+preco->fHe+preio->reionization_table[i*preio->re_size+preio->index_re_xe])
        /(pvecback[pba->index_bg_H]*_c_/_Mpc_over_m_*(1.+z)); /* energy injection */

    }

    /** - --> increment baryon temperature */

    preio->reionization_table[(i-1)*preio->re_size+preio->index_re_Tb] =
      preio->reionization_table[i*preio->re_size+preio->index_re_Tb]-dTdz*dz;

    /** - --> get baryon sound speed */

    preio->reionization_table[(i-1)*preio->re_size+preio->index_re_cb2] = _k_B_/ ( _c_ * _c_ * mu)
      * preio->reionization_table[(i-1)*preio->re_size+preio->index_re_Tb]
      *(1.+(1+z)/3.*dTdz/preio->reionization_table[(i-1)*preio->re_size+preio->index_re_Tb]);
  }

  /** - --> spline \f$ d \tau / dz \f$ with respect to z in view of integrating for optical depth */
  class_call(array_spline(preio->reionization_table,
                          preio->re_size,
                          preio->rt_size,
                          preio->index_re_z,
                          preio->index_re_dkappadz,
                          preio->index_re_d3kappadz3,
                          _SPLINE_EST_DERIV_,
                          pth->error_message),
             pth->error_message,
             pth->error_message);

  /** - --> integrate for optical depth */
  class_call(array_integrate_all_spline(preio->reionization_table,
                                        preio->re_size,
                                        preio->rt_size,
                                        preio->index_re_z,
                                        preio->index_re_dkappadz,
                                        preio->index_re_d3kappadz3,
                                        &(preio->reionization_optical_depth),
                                        pth->error_message),
             pth->error_message,
             pth->error_message);

  return _SUCCESS_;

}

/**
 * Integrate thermodynamics with your favorite recombination code.
 *
 */

int thermodynamics_recombination(
                                 struct precision * ppr,
                                 struct background * pba,
                                 struct thermo * pth,
                                 struct recombination * preco,
                                 double * pvecback
                                 ) {

  if (pth->recombination==hyrec) {

    class_call(thermodynamics_recombination_with_hyrec(ppr,pba,pth,preco,pvecback),
               pth->error_message,
               pth->error_message);

  }

  if (pth->recombination==recfast) {

    class_call(thermodynamics_recombination_with_recfast(ppr,pba,pth,preco,pvecback),
               pth->error_message,
               pth->error_message);

  }

  return _SUCCESS_;

}

/**
 * Integrate thermodynamics with HyRec.
 *
 * Integrate thermodynamics with HyRec, allocate and fill the part
 * of the thermodynamics interpolation table (the rest is filled in
 * thermodynamics_init()). Called once by
 * thermodynamics_recombination(), from thermodynamics_init().
 *
 *************************************************************************************************
 *                 HYREC: Hydrogen and Helium Recombination Code
 *         Written by Yacine Ali-Haimoud and Chris Hirata (Caltech)
 *************************************************************************************************
 *
 *
 * @param ppr      Input: pointer to precision structure
 * @param pba      Input: pointer to background structure
 * @param pth      Input: pointer to thermodynamics structure
 * @param preco    Output: pointer to recombination structure
 * @param pvecback Input: pointer to an allocated (but empty) vector of background variables
 */

int thermodynamics_recombination_with_hyrec(
                                            struct precision * ppr,
                                            struct background * pba,
                                            struct thermo * pth,
                                            struct recombination * preco,
                                            double * pvecback
                                            ) {
  /** Summary: */
#ifdef HYREC

  REC_COSMOPARAMS param;
  HRATEEFF rate_table;
  TWO_PHOTON_PARAMS twog_params;
  double *xe_output, *Tm_output;
  int i,j,l,Nz,b;
  double z, xe, Tm, Hz;
  FILE *fA;
  FILE *fR;
  double L2s1s_current;
  void * buffer;
  int buf_size;
  double tau;
  int last_index_back;
  double w_fld,dw_over_da_fld,integral_fld;

  /** - Fill hyrec parameter structure */

  param.T0 = pba->T_cmb;
  param.obh2 = pba->Omega0_b*pba->h*pba->h;
  param.omh2 = (pba->Omega0_b+pba->Omega0_cdm+pba->Omega0_idm+pba->Omega0_ncdm_tot)*pba->h*pba->h;
  param.okh2 = pba->Omega0_k*pba->h*pba->h;
  param.odeh2 = (pba->Omega0_lambda+pba->Omega0_fld)*pba->h*pba->h;
  class_call(background_w_fld(pba,pba->a_today,&w_fld,&dw_over_da_fld,&integral_fld), pba->error_message, pth->error_message);
  param.w0 = w_fld;
  param.wa = -dw_over_da_fld*pba->a_today;
  param.Y = pth->YHe;
  param.Nnueff = pba->Neff;
  param.nH0 = 11.223846333047*param.obh2*(1.-param.Y);  /* number density of hydrogen today in m-3 */
  param.fHe = param.Y/(1-param.Y)/3.97153;              /* abundance of helium by number */
  param.zstart = ppr->recfast_z_initial; /* Redshift range */
  param.zend = 0.;
  param.dlna = 8.49e-5;
  param.nz = (long) floor(2+log((1.+param.zstart)/(1.+param.zend))/param.dlna);
  param.annihilation = pth->annihilation;
  param.has_on_the_spot = pth->has_on_the_spot;
  param.decay = pth->decay;
  param.annihilation_variation = pth->annihilation_variation;
  param.annihilation_z = pth->annihilation_z;
  param.annihilation_zmax = pth->annihilation_zmax;
  param.annihilation_zmin = pth->annihilation_zmin;
  param.annihilation_f_halo = pth->annihilation_f_halo;
  param.annihilation_z_halo = pth->annihilation_z_halo;

  /** - Build effective rate tables */

  /* allocate contiguous memory zone */

  buf_size = (2*NTR+NTM+2*NTR*NTM+2*param.nz)*sizeof(double) + 2*NTM*sizeof(double*);

  class_alloc(buffer,
              buf_size,
              pth->error_message);

  /** - distribute addresses for each table */

  rate_table.logTR_tab = (double*)buffer;
  rate_table.TM_TR_tab = (double*)(rate_table.logTR_tab + NTR);
  rate_table.logAlpha_tab[0] = (double**)(rate_table.TM_TR_tab+NTM);
  rate_table.logAlpha_tab[1] = (double**)(rate_table.logAlpha_tab[0]+NTM);
  rate_table.logAlpha_tab[0][0] = (double*)(rate_table.logAlpha_tab[1]+NTM);
  for (j=1;j<NTM;j++) {
    rate_table.logAlpha_tab[0][j] = (double*)(rate_table.logAlpha_tab[0][j-1]+NTR);
  }
  rate_table.logAlpha_tab[1][0] = (double*)(rate_table.logAlpha_tab[0][NTM-1]+NTR);
  for (j=1;j<NTM;j++) {
    rate_table.logAlpha_tab[1][j] = (double*)(rate_table.logAlpha_tab[1][j-1]+NTR);
  }
  rate_table.logR2p2s_tab = (double*)(rate_table.logAlpha_tab[1][NTM-1]+NTR);

  xe_output = (double*)(rate_table.logR2p2s_tab+NTR);
  Tm_output = (double*)(xe_output+param.nz);

  /* store sampled values of temperatures */

  for (i = 0; i < NTR; i++)
    rate_table.logTR_tab[i] = log(TR_MIN) + i * (log(TR_MAX)-log(TR_MIN))/(NTR-1.);
  for (i = 0; i < NTM; i++)
    rate_table.TM_TR_tab[i] = TM_TR_MIN + i * (TM_TR_MAX-TM_TR_MIN)/(NTM-1.);

  rate_table.DlogTR = rate_table.logTR_tab[1] - rate_table.logTR_tab[0];
  rate_table.DTM_TR = rate_table.TM_TR_tab[1] - rate_table.TM_TR_tab[0];

  /* read in file */

  class_open(fA,ppr->hyrec_Alpha_inf_file, "r",pth->error_message);
  class_open(fR,ppr->hyrec_R_inf_file, "r",pth->error_message);

  for (i = 0; i < NTR; i++) {
    for (j = 0; j < NTM; j++) {
      for (l = 0; l <= 1; l++) {
        if (fscanf(fA, "%le", &(rate_table.logAlpha_tab[l][j][i])) != 1)
          class_stop(pth->error_message,"Error reading hyrec data file %s",ppr->hyrec_Alpha_inf_file);
        rate_table.logAlpha_tab[l][j][i] = log(rate_table.logAlpha_tab[l][j][i]);
      }
    }

    if (fscanf(fR, "%le", &(rate_table.logR2p2s_tab[i])) !=1)
      class_stop(pth->error_message,"Error reading hyrec data file %s",ppr->hyrec_R_inf_file);
    rate_table.logR2p2s_tab[i] = log(rate_table.logR2p2s_tab[i]);

  }
  fclose(fA);
  fclose(fR);

  /* Read two-photon rate tables */

  class_open(fA,ppr->hyrec_two_photon_tables_file, "r",pth->error_message);

  for (b = 0; b < NVIRT; b++) {
    if ((fscanf(fA, "%le", &(twog_params.Eb_tab[b])) != 1) ||
        (fscanf(fA, "%le", &(twog_params.A1s_tab[b])) != 1) ||
        (fscanf(fA, "%le", &(twog_params.A2s_tab[b])) != 1) ||
        (fscanf(fA, "%le", &(twog_params.A3s3d_tab[b])) != 1) ||
        (fscanf(fA, "%le", &(twog_params.A4s4d_tab[b])) != 1))
      class_stop(pth->error_message,"Error reading hyrec data file %s",ppr->hyrec_two_photon_tables_file);
  }

  fclose(fA);

  /** - Normalize 2s--1s differential decay rate to L2s1s (can be set by user in hydrogen.h) */
  L2s1s_current = 0.;
  for (b = 0; b < NSUBLYA; b++) L2s1s_current += twog_params.A2s_tab[b];
  for (b = 0; b < NSUBLYA; b++) twog_params.A2s_tab[b] *= L2s1s/L2s1s_current;

  /*  In CLASS, we have neutralized the switches for the various
      effects considered in Hirata (2008), keeping the full
      calculation as a default; but you could restore their
      functionality by copying a few lines from hyrec/hyrec.c to
      here */

  /** - Compute the recombination history by calling a function in hyrec (no CLASS-like error management here) */

  if (pth->thermodynamics_verbose > 0)
    printf(" -> calling HyRec version %s,\n",HYREC_VERSION);

  rec_build_history(&param, &rate_table, &twog_params, xe_output, Tm_output);

  if (pth->thermodynamics_verbose > 0)
    printf("    by Y. Ali-Haïmoud & C. Hirata\n");

  /** - fill a few parameters in preco and pth */

  Nz=ppr->recfast_Nz0;

  preco->rt_size = Nz;
  preco->H0 = pba->H0 * _c_ / _Mpc_over_m_;
  /* preco->H0 in inverse seconds (while pba->H0 is [H0/c] in inverse Mpcs) */
  preco->YHe = pth->YHe;
  preco->Nnow = 3.*preco->H0*preco->H0*pba->Omega0_b*(1.-preco->YHe)/(8.*_PI_*_G_*_m_H_);
  /* energy injection parameters */
  preco->annihilation = pth->annihilation;
  preco->has_on_the_spot = pth->has_on_the_spot;
  preco->annihilation_variation = pth->annihilation_variation;
  preco->annihilation_z = pth->annihilation_z;
  preco->annihilation_zmax = pth->annihilation_zmax;
  preco->annihilation_zmin = pth->annihilation_zmin;
  preco->decay = pth->decay;
  preco->annihilation_f_halo = pth->annihilation_f_halo;
  preco->annihilation_z_halo = pth->annihilation_z_halo;
  pth->n_e=preco->Nnow;

  /** - allocate memory for thermodynamics interpolation tables (size known in advance) and fill it */

  class_alloc(preco->recombination_table,preco->re_size*preco->rt_size*sizeof(double),pth->error_message);

  for(i=0; i <Nz; i++) {

    /** - --> get redshift, corresponding results from hyrec, and background quantities */

    z = param.zstart * (1. - (double)(i+1) / (double)Nz);

    /* get (xe,Tm) by interpolating in pre-computed tables */


    class_call(array_interpolate_cubic_equal(-log(1.+param.zstart),
                                             param.dlna,
                                             xe_output,
                                             param.nz,
                                             -log(1.+z),
                                             &xe,
                                             pth->error_message),
               pth->error_message,
               pth->error_message);

    class_call(array_interpolate_cubic_equal(-log(1.+param.zstart),
                                             param.dlna,
                                             Tm_output,
                                             param.nz,
                                             -log(1.+z),
                                             &Tm,
                                             pth->error_message),
               pth->error_message,
               pth->error_message);

    class_call(background_tau_of_z(pba,
                                   z,
                                   &tau),
               pba->error_message,
               pth->error_message);

    class_call(background_at_tau(pba,
                                 tau,
                                 pba->short_info,
                                 pba->inter_normal,
                                 &last_index_back,
                                 pvecback),
               pba->error_message,
               pth->error_message);

    /*   class_call(thermodynamics_energy_injection(ppr,pba,preco,z,&energy_rate,pth->error_message),
         pth->error_message,
         pth->error_message);
    */

    /* Hz is H in inverse seconds (while pvecback returns [H0/c] in inverse Mpcs) */
    Hz=pvecback[pba->index_bg_H] * _c_ / _Mpc_over_m_;

    /** - --> store the results in the table */

    /* results are obtained in order of decreasing z, and stored in order of growing z */

    /* redshift */
    *(preco->recombination_table+(Nz-i-1)*preco->re_size+preco->index_re_z)=z;

    /* ionization fraction */
    *(preco->recombination_table+(Nz-i-1)*preco->re_size+preco->index_re_xe)=xe;

    /* Tb */
    *(preco->recombination_table+(Nz-i-1)*preco->re_size+preco->index_re_Tb)=Tm;

    /* cb2 = (k_B/mu) Tb (1-1/3 dlnTb/dlna) = (k_B/mu) Tb (1+1/3 (1+z) dlnTb/dz)
       with (1+z)dlnTb/dz= - [dlnTb/dlna] */
    *(preco->recombination_table+(Nz-i-1)*preco->re_size+preco->index_re_cb2)
      = _k_B_ / ( _c_ * _c_ * _m_H_ ) * (1. + (1./_not4_ - 1.) * pth->YHe + xe * (1.-pth->YHe)) * Tm * (1. - rec_dTmdlna(xe, Tm, pba->T_cmb*(1.+z), Hz, param.fHe, param.nH0*pow((1+z),3)*1e-6, energy_injection_rate(&param,z)) / Tm / 3.);

    /* dkappa/dtau = a n_e x_e sigma_T = a^{-2} n_e(today) x_e sigma_T (in units of 1/Mpc) */
    *(preco->recombination_table+(Nz-i-1)*preco->re_size+preco->index_re_dkappadtau)
      = (1.+z) * (1.+z) * preco->Nnow * xe * _sigma_ * _Mpc_over_m_;

  }

  /* Cleanup */

  free(buffer);

#else

  class_stop(pth->error_message,
             "you compiled without including the HyRec code, and now wish to use it. Either set the input parameter 'recombination' to something else than 'HyRec', or recompile after setting in the Makefile the appropriate path HYREC=... ");

#endif

  return _SUCCESS_;
}

/**
 * Integrate thermodynamics with RECFAST.
 *
 * Integrate thermodynamics with RECFAST, allocate and fill the part
 * of the thermodynamics interpolation table (the rest is filled in
 * thermodynamics_init()). Called once by
 * thermodynamics_recombination, from thermodynamics_init().
 *
 *
 *******************************************************************************
 * RECFAST is an integrator for Cosmic Recombination of Hydrogen and Helium,
 * developed by Douglas Scott (dscott@astro.ubc.ca)
 * based on calculations in the paper Seager, Sasselov & Scott
 * (ApJ, 523, L1, 1999).
 * and "fudge" updates in Wong, Moss & Scott (2008).
 *
 * Permission to use, copy, modify and distribute without fee or royalty at
 * any tier, this software and its documentation, for any purpose and without
 * fee or royalty is hereby granted, provided that you agree to comply with
 * the following copyright notice and statements, including the disclaimer,
 * and that the same appear on ALL copies of the software and documentation,
 * including modifications that you make for internal use or for distribution:
 *
 * Copyright 1999-2010 by University of British Columbia.  All rights reserved.
 *
 * THIS SOFTWARE IS PROVIDED "AS IS", AND U.B.C. MAKES NO
 * REPRESENTATIONS OR WARRANTIES, EXPRESS OR IMPLIED.
 * BY WAY OF EXAMPLE, BUT NOT LIMITATION,
 * U.B.C. MAKES NO REPRESENTATIONS OR WARRANTIES OF
 * MERCHANTABILITY OR FITNESS FOR ANY PARTICULAR PURPOSE OR THAT
 * THE USE OF THE LICENSED SOFTWARE OR DOCUMENTATION WILL NOT INFRINGE
 * ANY THIRD PARTY PATENTS, COPYRIGHTS, TRADEMARKS OR OTHER RIGHTS.
 *******************************************************************************
 *
 * Version 1.5: includes extra fitting function from
 *              Rubino-Martin et al. arXiv:0910.4383v1 [astro-ph.CO]
 *
 * @param ppr      Input: pointer to precision structure
 * @param pba      Input: pointer to background structure
 * @param pth      Input: pointer to thermodynamics structure
 * @param preco    Output: pointer to recombination structure
 * @param pvecback Input: pointer to an allocated (but empty) vector of background variables
 * @return the error status
 */

int thermodynamics_recombination_with_recfast(
                                              struct precision * ppr,
                                              struct background * pba,
                                              struct thermo * pth,
                                              struct recombination * preco,
                                              double * pvecback
                                              ) {

  /** Summary: */

  /** - define local variables */

  /* vector of variables to be integrated: x_H, x_He, Tmat */
  double y[3],dy[3];

  /* other recfast variables */
  double OmegaB,zinitial,x_He0,x0;
  double x_H0=0.;
  double z,mu_H,Lalpha,Lalpha_He,DeltaB,DeltaB_He;
  double zstart,zend,rhs;
  int i,Nz;

  /* introduced by JL for smoothing the various steps */
  double x0_previous,x0_new,s,weight;

  /* contains all quantities relevant for the integration algorithm */
  struct generic_integrator_workspace gi;

  /* contains all fixed parameters which should be passed to thermodynamics_derivs_with_recfast */
  struct thermodynamics_parameters_and_workspace tpaw;

  /** - allocate memory for thermodynamics interpolation tables (size known in advance) */
  preco->rt_size = ppr->recfast_Nz0;
  class_alloc(preco->recombination_table,preco->re_size*preco->rt_size*sizeof(double),pth->error_message);

  /** - initialize generic integrator with initialize_generic_integrator() */
  class_call(initialize_generic_integrator(_RECFAST_INTEG_SIZE_, &gi),
             gi.error_message,
             pth->error_message);

  /** - read a few precision/cosmological parameters */

  /* Nz */
  Nz=ppr->recfast_Nz0;

  /* preco->H0 is H0 in inverse seconds (while pba->H0 is [H0/c] in inverse Mpcs) */
  preco->H0 = pba->H0 * _c_ / _Mpc_over_m_;

  /* Omega_b */
  OmegaB = pba->Omega0_b;

  /* Yp */
  preco->YHe = pth->YHe;

  /* Tnow */
  preco->Tnow = pba->T_cmb;

  /* z_initial */
  zinitial=ppr->recfast_z_initial;

  /* H_frac */
  preco->H_frac = ppr->recfast_H_frac;

  /* H fudging */
  class_test((ppr->recfast_Hswitch != _TRUE_) && (ppr->recfast_Hswitch != _FALSE_),
             pth->error_message,
             "RECFAST error: unknown H fudging scheme");
  preco->fu = ppr->recfast_fudge_H;
  if (ppr->recfast_Hswitch == _TRUE_)
    preco->fu += ppr->recfast_delta_fudge_H;

  /* He fudging */
  class_test((ppr->recfast_Heswitch < 0) || (ppr->recfast_Heswitch > 6),
             pth->error_message,
             "RECFAST error: unknown He fudging scheme");

  /* related quantities */
  z=zinitial;
  mu_H = 1./(1.-preco->YHe);
  //mu_T = _not4_ /(_not4_ - (_not4_-1.)*preco->YHe); /* recfast 1.4*/
  preco->fHe = preco->YHe/(_not4_ *(1.-preco->YHe)); /* recfast 1.4 */
  preco->Nnow = 3.*preco->H0*preco->H0*OmegaB/(8.*_PI_*_G_*mu_H*_m_H_);
  pth->n_e = preco->Nnow;

  /* energy injection parameters */
  preco->annihilation = pth->annihilation;
  preco->has_on_the_spot = pth->has_on_the_spot;
  preco->annihilation_variation = pth->annihilation_variation;
  preco->annihilation_z = pth->annihilation_z;
  preco->annihilation_zmax = pth->annihilation_zmax;
  preco->annihilation_zmin = pth->annihilation_zmin;
  preco->decay = pth->decay;
  preco->annihilation_f_halo = pth->annihilation_f_halo;
  preco->annihilation_z_halo = pth->annihilation_z_halo;

  /* quantities related to constants defined in thermodynamics.h */
  //n = preco->Nnow * pow((1.+z),3);
  Lalpha = 1./_L_H_alpha_;
  Lalpha_He = 1./_L_He_2p_;
  DeltaB = _h_P_*_c_*(_L_H_ion_-_L_H_alpha_);
  preco->CDB = DeltaB/_k_B_;
  DeltaB_He = _h_P_*_c_*(_L_He1_ion_-_L_He_2s_);
  preco->CDB_He = DeltaB_He/_k_B_;
  preco->CB1 = _h_P_*_c_*_L_H_ion_/_k_B_;
  preco->CB1_He1 = _h_P_*_c_*_L_He1_ion_/_k_B_;
  preco->CB1_He2 = _h_P_*_c_*_L_He2_ion_/_k_B_;
  preco->CR = 2.*_PI_*(_m_e_/_h_P_)*(_k_B_/_h_P_);
  preco->CK = pow(Lalpha,3)/(8.*_PI_);
  preco->CK_He = pow(Lalpha_He,3)/(8.*_PI_);
  preco->CL = _c_*_h_P_/(_k_B_*Lalpha);
  preco->CL_He = _c_*_h_P_/(_k_B_/_L_He_2s_);
  preco->CT = (8./3.) * (_sigma_/(_m_e_*_c_)) *
    (8.*pow(_PI_,5)*pow(_k_B_,4)/ 15./ pow(_h_P_,3)/pow(_c_,3));

  preco->Bfact = _h_P_*_c_*(_L_He_2p_-_L_He_2s_)/_k_B_;

  /** - define the fields of the 'thermodynamics parameter and workspace' structure */
  tpaw.pba = pba;
  tpaw.ppr = ppr;
  tpaw.preco = preco;
  tpaw.pvecback = pvecback;

  /** - impose initial conditions at early times */

  class_test(zinitial < ppr->recfast_z_He_3,
             pth->error_message,
             "increase zinitial, otherwise should get initial conditions from recfast's get_init routine (less precise anyway)");

  y[0] = 1.;
  y[1] = 1.;
  x0 = 1.+2.*preco->fHe;
  y[2] = preco->Tnow*(1.+z);

  /** - loop over redshift steps Nz; integrate over each step with
      generic_integrator(), store the results in the table using
      thermodynamics_derivs_with_recfast()*/

  for(i=0; i <Nz; i++) {

    zstart = zinitial * (double)(Nz-i) / (double)Nz;
    zend   = zinitial * (double)(Nz-i-1) / (double)Nz;

    z = zend;

    /** - --> first approximation: H and Helium fully ionized */

    if (z > ppr->recfast_z_He_1+ppr->recfast_delta_z_He_1) {
      x_H0 = 1.;
      x_He0 = 1.;
      x0 = 1.+2.*preco->fHe;
      y[0] = x_H0;
      y[1] = x_He0;
      y[2] = preco->Tnow*(1.+z);
    }

    /** - --> second approximation: first Helium recombination (analytic approximation) */

    else if (z > ppr->recfast_z_He_2+ppr->recfast_delta_z_He_2) {
      x_H0 = 1.;
      x_He0 = 1.;

      rhs = exp( 1.5*log(preco->CR*preco->Tnow/(1.+z)) - preco->CB1_He2/(preco->Tnow*(1.+z)) ) / preco->Nnow;

      /* smoothed transition */
      if (z > ppr->recfast_z_He_1-ppr->recfast_delta_z_He_1) {
        x0_previous = 1.+2.*preco->fHe;
        x0_new = 0.5*(sqrt(pow((rhs-1.-preco->fHe),2) + 4.*(1.+2.*preco->fHe)*rhs) - (rhs-1.-preco->fHe));

        /* get s from -1 to 1 */
        s = (ppr->recfast_z_He_1-z)/ppr->recfast_delta_z_He_1;
        /* infer f1(s) = smooth function interpolating from 0 to 1 */
        weight = f1(s);

        x0 = weight*x0_new+(1.-weight)*x0_previous;
      }
      /* transition finished */
      else {
        x0 = 0.5*(sqrt(pow((rhs-1.-preco->fHe),2) + 4.*(1.+2.*preco->fHe)*rhs) - (rhs-1.-preco->fHe));
      }

      y[0] = x_H0;
      y[1] = x_He0;
      y[2] = preco->Tnow*(1.+z);
    }

    /** - --> third approximation: first Helium recombination completed */

    else if (z > ppr->recfast_z_He_3+ppr->recfast_delta_z_He_3) {
      x_H0 = 1.;
      x_He0 = 1.;

      /* smoothed transition */
      if (z > ppr->recfast_z_He_2-ppr->recfast_delta_z_He_2) {
        rhs = exp( 1.5*log(preco->CR*preco->Tnow/(1.+z)) - preco->CB1_He2/(preco->Tnow*(1.+z)) ) / preco->Nnow;
        x0_previous = 0.5*(sqrt(pow((rhs-1.-preco->fHe),2) + 4.*(1.+2.*preco->fHe)*rhs) - (rhs-1.-preco->fHe));
        x0_new = 1. + preco->fHe;
        /* get s from -1 to 1 */
        s = (ppr->recfast_z_He_2-z)/ppr->recfast_delta_z_He_2;
        /* infer f1(s) = smooth function interpolating from 0 to 1 */
        weight = f1(s);

        x0 = weight*x0_new+(1.-weight)*x0_previous;

      }
      /* transition finished */
      else {
        x0 = 1.+preco->fHe;
      }

      y[0] = x_H0;
      y[1] = x_He0;
      y[2] = preco->Tnow*(1.+z);
    }

    /** - --> fourth approximation: second Helium recombination starts (analytic approximation) */

    else if (y[1] > ppr->recfast_x_He0_trigger) {
      x_H0 = 1.;

      rhs = 4.*exp(1.5*log(preco->CR*preco->Tnow/(1.+z)) - preco->CB1_He1/(preco->Tnow*(1.+z)))/preco->Nnow;
      x_He0 = 0.5*(sqrt(pow((rhs-1.),2) + 4.*(1.+preco->fHe)*rhs )- (rhs-1.));

      /* smoothed transition */
      if (z > ppr->recfast_z_He_3-ppr->recfast_delta_z_He_3) {
        x0_previous = 1. + preco->fHe;
        x0_new = x_He0;
        /* get s from -1 to 1 */
        s = (ppr->recfast_z_He_3-z)/ppr->recfast_delta_z_He_3;
        /* infer f1(x) = smooth function interpolating from 0 to 1 */
        weight = f1(s);

        x0 = weight*x0_new+(1.-weight)*x0_previous;
      }
      /* transition finished */
      else {
        x0 = x_He0;
      }

      x_He0 = (x0-1.)/preco->fHe;
      y[0] = x_H0;
      y[1] = x_He0;
      y[2] = preco->Tnow*(1.+z);
    }

    /** - --> fifth approximation: second Helium recombination (full
        evolution for Helium), H recombination starts (analytic
        approximation) */

    else if (y[0] > ppr->recfast_x_H0_trigger) {

      rhs = exp(1.5*log(preco->CR*preco->Tnow/(1.+z)) - preco->CB1/(preco->Tnow*(1.+z)))/preco->Nnow;
      x_H0 = 0.5*(sqrt(pow(rhs,2)+4.*rhs) - rhs);

      class_call(generic_integrator(thermodynamics_derivs_with_recfast,
                                    zstart,
                                    zend,
                                    y,
                                    &tpaw,
                                    ppr->tol_thermo_integration,
                                    ppr->smallest_allowed_variation,
                                    &gi),
                 gi.error_message,
                 pth->error_message);

      y[0] = x_H0;

      /* smoothed transition */
      if (ppr->recfast_x_He0_trigger - y[1] < ppr->recfast_x_He0_trigger_delta) {
        rhs = 4.*exp(1.5*log(preco->CR*preco->Tnow/(1.+z)) - preco->CB1_He1/(preco->Tnow*(1.+z)))/preco->Nnow;
        x0_previous = 0.5*(sqrt(pow((rhs-1.),2) + 4.*(1.+preco->fHe)*rhs )- (rhs-1.));
        x0_new = y[0] + preco->fHe*y[1];
        /* get s from 0 to 1 */
        s = (ppr->recfast_x_He0_trigger - y[1])/ppr->recfast_x_He0_trigger_delta;
        /* infer f2(x) = smooth function interpolating from 0 to 1 */
        weight = f2(s);

        x0 = weight*x0_new+(1.-weight)*x0_previous;
      }
      /* transition finished */
      else {
        x0 = y[0] + preco->fHe*y[1];
      }

    }

    /** - --> last case: full evolution for H and Helium */

    else {

      /* quantities used for smoothed transition */
      if (ppr->recfast_x_H0_trigger - y[0] < ppr->recfast_x_H0_trigger_delta) {
        rhs = exp(1.5*log(preco->CR*preco->Tnow/(1.+z)) - preco->CB1/(preco->Tnow*(1.+z)))/preco->Nnow;
        x_H0 = 0.5*(sqrt(pow(rhs,2)+4.*rhs) - rhs);
      }

      class_call(generic_integrator(thermodynamics_derivs_with_recfast,
                                    zstart,
                                    zend,
                                    y,
                                    &tpaw,
                                    ppr->tol_thermo_integration,
                                    ppr->smallest_allowed_variation,
                                    &gi),
                 gi.error_message,
                 pth->error_message);

      /* smoothed transition */
      if (ppr->recfast_x_H0_trigger - y[0] < ppr->recfast_x_H0_trigger_delta) {
        /* get s from 0 to 1 */
        s = (ppr->recfast_x_H0_trigger - y[0])/ppr->recfast_x_H0_trigger_delta;
        /* infer f2(s) = smooth function interpolating from 0 to 1 */
        weight = f2(s);

        x0 = weight*y[0]+(1.-weight)*x_H0 + preco->fHe*y[1];

      }
      /* transition finished */
      else {
        x0 = y[0] + preco->fHe*y[1];
      }
    }

    /** - --> store the results in the table */
    /* results are obtained in order of decreasing z, and stored in order of growing z */

    /* redshift */
    *(preco->recombination_table+(Nz-i-1)*preco->re_size+preco->index_re_z)=zend;

    /* ionization fraction */
    *(preco->recombination_table+(Nz-i-1)*preco->re_size+preco->index_re_xe)=x0;

    /* Tb */
    *(preco->recombination_table+(Nz-i-1)*preco->re_size+preco->index_re_Tb)=y[2];

    /* get dTb/dz=dy[2] */
    class_call(thermodynamics_derivs_with_recfast(zend, y, dy, &tpaw,pth->error_message),
               pth->error_message,
               pth->error_message);

    /* cb2 = (k_B/mu) Tb (1-1/3 dlnTb/dlna) = (k_B/mu) Tb (1+1/3 (1+z) dlnTb/dz) */
    *(preco->recombination_table+(Nz-i-1)*preco->re_size+preco->index_re_cb2)
      = _k_B_ / ( _c_ * _c_ * _m_H_ ) * (1. + (1./_not4_ - 1.) * preco->YHe + x0 * (1.-preco->YHe)) * y[2] * (1. + (1.+zend) * dy[2] / y[2] / 3.);

    /* dkappa/dtau = a n_e x_e sigma_T = a^{-2} n_e(today) x_e sigma_T (in units of 1/Mpc) */
    *(preco->recombination_table+(Nz-i-1)*preco->re_size+preco->index_re_dkappadtau)
      = (1.+zend) * (1.+zend) * preco->Nnow * x0 * _sigma_ * _Mpc_over_m_;

    /* fprintf(stdout,"%e %e %e %e %e %e\n", */
    /* 	    *(preco->recombination_table+(Nz-i-1)*preco->re_size+preco->index_re_z), */
    /* 	    *(preco->recombination_table+(Nz-i-1)*preco->re_size+preco->index_re_xe), */
    /* 	    *(preco->recombination_table+(Nz-i-1)*preco->re_size+preco->index_re_Tb), */
    /* 	    (1.+zend) * dy[2], */
    /* 	    *(preco->recombination_table+(Nz-i-1)*preco->re_size+preco->index_re_cb2), */
    /* 	    *(preco->recombination_table+(Nz-i-1)*preco->re_size+preco->index_re_dkappadtau) */
    /* 	    ); */

  }

  /** - cleanup generic integrator with cleanup_generic_integrator() */

  class_call(cleanup_generic_integrator(&gi),
             gi.error_message,
             pth->error_message);

  return _SUCCESS_;
}

/**
 * Subroutine evaluating the derivative with respect to redshift of
 * thermodynamical quantities (from RECFAST version 1.4).
 *
 * Computes derivatives of the three variables to integrate: \f$ d x_H
 * / dz, d x_{He} / dz, d T_{mat} / dz \f$.
 *
 * This is one of the few functions in the code which are passed to
 * the generic_integrator() routine.  Since generic_integrator()
 * should work with functions passed from various modules, the format
 * of the arguments is a bit special:
 *
 * - fixed parameters and workspaces are passed through a generic
 *   pointer. Here, this pointer contains the precision, background
 *   and recombination structures, plus a background vector, but
 *   generic_integrator() doesn't know its fine structure.
 *
 * - the error management is a bit special: errors are not written as
 *   usual to pth->error_message, but to a generic error_message
 *   passed in the list of arguments.
 *
 * @param z                        Input: redshift
 * @param y                        Input: vector of variable to integrate
 * @param dy                       Output: its derivative (already allocated)
 * @param parameters_and_workspace Input: pointer to fixed parameters (e.g. indices) and workspace (already allocated)
 * @param error_message            Output: error message
 */

int thermodynamics_derivs_with_recfast(
                                       double z,
                                       double * y,
                                       double * dy,
                                       void * parameters_and_workspace,
                                       ErrorMsg error_message
                                       ) {


  /* define local variables */

  double x,n,n_He,Trad,Tmat,x_H,x_He,Hz,dHdz,epsilon;
  double Rup,Rdown,K,K_He,Rup_He,Rdown_He,He_Boltz;
  double timeTh,timeH;
  double sq_0,sq_1;

  /* new in recfast 1.4: */
  double Rdown_trip,Rup_trip,tauHe_s,pHe_s,Doppler,gamma_2Ps,pb,qb,AHcon;
  double tauHe_t,pHe_t,CL_PSt,gamma_2Pt;
  double CfHe_t=0.;
  int Heflag;

  struct thermodynamics_parameters_and_workspace * ptpaw;
  struct precision * ppr;
  struct background * pba;
  struct recombination * preco;
  double * pvecback;

  /* used for energy injection from dark matter */
  double C;
  //double C_He;
  double energy_rate;

  double tau;
  double chi_heat;
  double chi_ion_H;
  int last_index_back;

  ptpaw = parameters_and_workspace;
  ppr = ptpaw->ppr;
  pba = ptpaw->pba;
  preco = ptpaw->preco;
  pvecback = ptpaw->pvecback;

  x_H = y[0];
  x_He = y[1];
  x = x_H + preco->fHe * x_He;
  Tmat = y[2];

  n = preco->Nnow * (1.+z) * (1.+z) * (1.+z);
  n_He = preco->fHe * n;
  Trad = preco->Tnow * (1.+z);

  class_call(background_tau_of_z(pba,
                                 z,
                                 &tau),
             pba->error_message,
             error_message);

  class_call(background_at_tau(pba,
                               tau,
                               pba->short_info,
                               pba->inter_normal,
                               &last_index_back,
                               pvecback),
             pba->error_message,
             error_message);

  class_call(thermodynamics_energy_injection(ppr,pba,preco,z,&energy_rate,error_message),
             error_message,
             error_message);

  /* Hz is H in inverse seconds (while pvecback returns [H0/c] in inverse Mpcs) */
  Hz=pvecback[pba->index_bg_H]* _c_ / _Mpc_over_m_;

  Rdown=1.e-19*_a_PPB_*pow((Tmat/1.e4),_b_PPB_)/(1.+_c_PPB_*pow((Tmat/1.e4),_d_PPB_));
  Rup = Rdown * pow((preco->CR*Tmat),1.5)*exp(-preco->CDB/Tmat);

  sq_0 = sqrt(Tmat/_T_0_);
  sq_1 = sqrt(Tmat/_T_1_);
  Rdown_He = _a_VF_/(sq_0 * pow((1.+sq_0),(1.-_b_VF_)) * pow((1. + sq_1),(1. + _b_VF_)));
  Rup_He = 4.*Rdown_He*pow((preco->CR*Tmat),1.5)*exp(-preco->CDB_He/Tmat);
  K = preco->CK/Hz;

  /* following is from recfast 1.5 */

  if (ppr->recfast_Hswitch == _TRUE_ )
    K *= 1.
      + ppr->recfast_AGauss1*exp(-pow((log(1.+z)-ppr->recfast_zGauss1)/ppr->recfast_wGauss1,2))
      + ppr->recfast_AGauss2*exp(-pow((log(1.+z)-ppr->recfast_zGauss2)/ppr->recfast_wGauss2,2));

  /* end of new recfast 1.5 piece */

  /* following is from recfast 1.4 */

  Rdown_trip = _a_trip_/(sq_0*pow((1.+sq_0),(1.-_b_trip_)) * pow((1.+sq_1),(1.+_b_trip_)));
  Rup_trip = Rdown_trip*exp(-_h_P_*_c_*_L_He2St_ion_/(_k_B_*Tmat))*pow(preco->CR*Tmat,1.5)*4./3.;

  if ((x_He < 5.e-9) || (x_He > ppr->recfast_x_He0_trigger2))
    Heflag = 0;
  else
    Heflag = ppr->recfast_Heswitch;

  if (Heflag == 0)
    K_He = preco->CK_He/Hz;
  else {
    tauHe_s = _A2P_s_*preco->CK_He*3.*n_He*(1.-x_He)/Hz;
    pHe_s = (1.-exp(-tauHe_s))/tauHe_s;
    K_He = 1./(_A2P_s_*pHe_s*3.*n_He*(1.-x_He));

    /*    if (((Heflag == 2) || (Heflag >= 5)) && (x_H < 0.99999)) { */
    if (((Heflag == 2) || (Heflag >= 5)) && (x_H < 0.9999999)) { /* threshold changed by Antony Lewis in 2008 to get smoother Helium */

      Doppler = 2.*_k_B_*Tmat/(_m_H_*_not4_*_c_*_c_);
      Doppler = _c_*_L_He_2p_*sqrt(Doppler);
      gamma_2Ps = 3.*_A2P_s_*preco->fHe*(1.-x_He)*_c_*_c_
        /(sqrt(_PI_)*_sigma_He_2Ps_*8.*_PI_*Doppler*(1.-x_H))
        /pow(_c_*_L_He_2p_,2);
      pb = 0.36;
      qb = ppr->recfast_fudge_He;
      AHcon = _A2P_s_/(1.+pb*pow(gamma_2Ps,qb));
      K_He=1./((_A2P_s_*pHe_s+AHcon)*3.*n_He*(1.-x_He));
    }

    if (Heflag >= 3) {
      tauHe_t = _A2P_t_*n_He*(1.-x_He)*3./(8.*_PI_*Hz*pow(_L_He_2Pt_,3));
      pHe_t = (1. - exp(-tauHe_t))/tauHe_t;
      CL_PSt = _h_P_*_c_*(_L_He_2Pt_ - _L_He_2St_)/_k_B_;
      if ((Heflag == 3) || (Heflag == 5) || (x_H >= 0.99999)) {
        CfHe_t = _A2P_t_*pHe_t*exp(-CL_PSt/Tmat);
        CfHe_t = CfHe_t/(Rup_trip+CfHe_t);
      }
      else {
        Doppler = 2.*_k_B_*Tmat/(_m_H_*_not4_*_c_*_c_);
        Doppler = _c_*_L_He_2Pt_*sqrt(Doppler);
        gamma_2Pt = 3.*_A2P_t_*preco->fHe*(1.-x_He)*_c_*_c_
          /(sqrt(_PI_)*_sigma_He_2Pt_*8.*_PI_*Doppler*(1.-x_H))
          /pow(_c_*_L_He_2Pt_,2);
        pb = 0.66;
        qb = 0.9;
        AHcon = _A2P_t_/(1.+pb*pow(gamma_2Pt,qb))/3.;
        CfHe_t = (_A2P_t_*pHe_t+AHcon)*exp(-CL_PSt/Tmat);
        CfHe_t = CfHe_t/(Rup_trip+CfHe_t);
      }
    }
  }

  /* end of new recfast 1.4 piece */

  timeTh=(1./(preco->CT*pow(Trad,4)))*(1.+x+preco->fHe)/x;
  timeH=2./(3.*preco->H0*pow(1.+z,1.5));

  /************/
  /* hydrogen */
  /************/

  if (x_H > ppr->recfast_x_H0_trigger)
    dy[0] = 0.;
  else {

    /* Peebles' coefficient (approximated as one when the Hydrogen
       ionization fraction is very close to one) */
    if (x_H < ppr->recfast_x_H0_trigger2) {
      C = (1. + K*_Lambda_*n*(1.-x_H))/(1./preco->fu+K*_Lambda_*n*(1.-x_H)/preco->fu +K*Rup*n*(1.-x_H));
    }
    else {
      C = 1.;
    }

    /* For DM annihilation: fraction of injected energy going into
       ionization and Lya excitation */

    /* - old approximation from Chen and Kamionkowski: */

    //chi_ion_H = (1.-x)/3.;

    /* coefficient as revised by Slatyer et al. 2013 (in fact it is a fit by Vivian Poulin of columns 1 and 2 in Table V of Slatyer et al. 2013): */

    if (x < 1.)
      chi_ion_H = 0.369202*pow(1.-pow(x,0.463929),1.70237);
    else
      chi_ion_H = 0.;

    /* evolution of hydrogen ionisation fraction: */

    // JL: test for debugginf reio_inter
    //fprintf(stdout,"%e  %e  %e  %e\n",z,Tmat,K*_Lambda_*n,K*Rup*n);

    dy[0] = (x*x_H*n*Rdown - Rup*(1.-x_H)*exp(-preco->CL/Tmat)) * C / (Hz*(1.+z))       /* Peeble's equation with fudged factors */
      -energy_rate*chi_ion_H/n*(1./_L_H_ion_+(1.-C)/_L_H_alpha_)/(_h_P_*_c_*Hz*(1.+z)); /* energy injection (neglect fraction going to helium) */

  }

  /************/
  /* helium   */
  /************/

  if (x_He < 1.e-15)
    dy[1]=0.;
  else {

    if (preco->Bfact/Tmat < 680.)
      He_Boltz=exp(preco->Bfact/Tmat);
    else
      He_Boltz=exp(680.);

    /* equations modified to take into account energy injection from dark matter */
    //C_He=(1. + K_He*_Lambda_He_*n_He*(1.-x_He)*He_Boltz)/(1. + K_He*(_Lambda_He_+Rup_He)*n_He*(1.-x_He)*He_Boltz);

    dy[1] = ((x*x_He*n*Rdown_He - Rup_He*(1.-x_He)*exp(-preco->CL_He/Tmat))
             *(1. + K_He*_Lambda_He_*n_He*(1.-x_He)*He_Boltz))
      /(Hz*(1+z)* (1. + K_He*(_Lambda_He_+Rup_He)*n_He*(1.-x_He)*He_Boltz)); /* in case of energy injection due to DM, we neglect the contribution to helium ionization */

    /* following is from recfast 1.4 */
    /* this correction is not self-consistent when there is energy injection  from dark matter, and leads to nan's  at small redshift (unimportant when reionization takes over before that redshift) */

    if (Heflag >= 3)
      dy[1] = dy[1] +
        (x*x_He*n*Rdown_trip
         - (1.-x_He)*3.*Rup_trip*exp(-_h_P_*_c_*_L_He_2St_/(_k_B_*Tmat)))
        *CfHe_t/(Hz*(1.+z));

    /* end of new recfast 1.4 piece */

  }

  if (timeTh < preco->H_frac*timeH) {
    /*   dy[2]=Tmat/(1.+z); */
    /* v 1.5: like in camb, add here a smoothing term as suggested by Adam Moss */
    dHdz=-pvecback[pba->index_bg_H_prime]/pvecback[pba->index_bg_H]/pba->a_today* _c_ / _Mpc_over_m_;
    epsilon = Hz * (1.+x+preco->fHe) / (preco->CT*pow(Trad,3)*x);
    dy[2] = preco->Tnow + epsilon*((1.+preco->fHe)/(1.+preco->fHe+x))*((dy[0]+preco->fHe*dy[1])/x)
      - epsilon* dHdz/Hz + 3.*epsilon/(1.+z);
  }
  else {
    /* equations modified to take into account energy injection from dark matter */

    //chi_heat = (1.+2.*preio->reionization_table[i*preio->re_size+preio->index_re_xe])/3.; // old approximation from Chen and Kamionkowski

    // coefficient as revised by Slatyer et al. 2013 (in fact it is a fit by Vivian Poulin of columns 1 and 2 in Table V of Slatyer et al. 2013)
    if (x < 1.)
      chi_heat = MIN(0.996857*(1.-pow(1.-pow(x,0.300134),1.51035)),1);
    else
      chi_heat = 1.;

    dy[2]= preco->CT * pow(Trad,4) * x / (1.+x+preco->fHe) * (Tmat-Trad) / (Hz*(1.+z)) + 2.*Tmat/(1.+z)
      -2./(3.*_k_B_)*energy_rate*chi_heat/n/(1.+preco->fHe+x)/(Hz*(1.+z)); /* energy injection */
  }

  return _SUCCESS_;
}

/**
 * This routine merges the two tables 'recombination_table' and
 * 'reionization_table' inside the table 'thermodynamics_table', and
 * frees the temporary structures 'recombination' and 'reionization'.
 *
 * @param ppr   Input: pointer to precision structure
 * @param pth   Input/Output: pointer to thermo structure
 * @param preco Input: pointer to filled recombination structure
 * @param preio Input: pointer to reionization structure
 * @return the error status
 */

int thermodynamics_merge_reco_and_reio(
                                       struct precision * ppr,
                                       struct background * pba,
                                       struct thermo * pth,
                                       struct recombination * preco,
                                       struct reionization * preio
                                       ) {
  /** Summary: */

  /** - define local variables */

  int i,index_th,index_re;
  int nz_dark = 10000;
  int nz_int = 100;
  double dark_z_initial = 1.e9;
  double x0;

  /** - first, a little check that the two tables match each other and can be merged */

  if (pth->reio_parametrization != reio_none) {
    class_test(preco->recombination_table[preio->index_reco_when_reio_start*preco->re_size+preco->index_re_z] !=
               preio->reionization_table[(preio->rt_size -1)*preio->re_size+preio->index_re_z],
               pth->error_message,
               "mismatch which should never happen");
  }

  /** - find number of redshift in full table = number in reco + number in reio - overlap */

  pth->tt_size = ppr->recfast_Nz0 + preio->rt_size - preio->index_reco_when_reio_start - 1;

  if(pba->has_idm == _TRUE_) pth->tt_size += nz_dark + nz_int - 1;

  /** - allocate arrays in thermo structure */

  class_alloc(pth->z_table,pth->tt_size*sizeof(double),pth->error_message);
  class_alloc(pth->thermodynamics_table,pth->th_size*pth->tt_size*sizeof(double),pth->error_message);
  class_alloc(pth->d2thermodynamics_dz2_table,pth->th_size*pth->tt_size*sizeof(double),pth->error_message);

  /** - fill these arrays */

  for (i=0; i < preio->rt_size; i++) {
    pth->z_table[i]=
      preio->reionization_table[i*preio->re_size+preio->index_re_z];
    pth->thermodynamics_table[i*pth->th_size+pth->index_th_xe]=
      preio->reionization_table[i*preio->re_size+preio->index_re_xe];
    pth->thermodynamics_table[i*pth->th_size+pth->index_th_dkappa]=
      preio->reionization_table[i*preio->re_size+preio->index_re_dkappadtau];
    pth->thermodynamics_table[i*pth->th_size+pth->index_th_Tb]=
      preio->reionization_table[i*preio->re_size+preio->index_re_Tb];
    pth->thermodynamics_table[i*pth->th_size+pth->index_th_cb2]=
      preio->reionization_table[i*preio->re_size+preio->index_re_cb2];
  }
  for (i=0; i < ppr->recfast_Nz0 - preio->index_reco_when_reio_start - 1; i++) {
    index_th=i+preio->rt_size;
    index_re=i+preio->index_reco_when_reio_start+1;
    pth->z_table[index_th]=
      preco->recombination_table[index_re*preco->re_size+preco->index_re_z];
    pth->thermodynamics_table[index_th*pth->th_size+pth->index_th_xe]=
      preco->recombination_table[index_re*preco->re_size+preco->index_re_xe];
    pth->thermodynamics_table[index_th*pth->th_size+pth->index_th_dkappa]=
      preco->recombination_table[index_re*preco->re_size+preco->index_re_dkappadtau];
    pth->thermodynamics_table[index_th*pth->th_size+pth->index_th_Tb]=
      preco->recombination_table[index_re*preco->re_size+preco->index_re_Tb];
    pth->thermodynamics_table[index_th*pth->th_size+pth->index_th_cb2]=
      preco->recombination_table[index_re*preco->re_size+preco->index_re_cb2];
  }

  if(pba->has_idm == _TRUE_){
    for (i=0; i<nz_int-1; i++){
      index_th=i+preio->rt_size+ppr->recfast_Nz0 - preio->index_reco_when_reio_start - 1;
      pth->z_table[index_th]= ppr->recfast_z_initial + ((double)i+1.) * (dark_z_initial - ppr->recfast_z_initial) / (double)nz_dark / (double)nz_int;
      x0=pth->thermodynamics_table[(preio->rt_size+ppr->recfast_Nz0 - preio->index_reco_when_reio_start - 2)*pth->th_size+pth->index_th_xe];
      pth->thermodynamics_table[index_th*pth->th_size+pth->index_th_xe]=x0;
      pth->thermodynamics_table[index_th*pth->th_size+pth->index_th_dkappa]=(1.+pth->z_table[index_th]) * (1.+pth->z_table[index_th]) * pth->n_e * x0 * _sigma_ * _Mpc_over_m_;
      pth->thermodynamics_table[index_th*pth->th_size+pth->index_th_Tb]=pba->T_cmb*(1.+pth->z_table[index_th]);
      pth->thermodynamics_table[index_th*pth->th_size+pth->index_th_cb2]=_k_B_ / ( _c_ * _c_ * _m_H_ ) * (1. + (1./_not4_ - 1.) * pth->YHe + x0 * (1.-pth->YHe)) * pba->T_cmb * (1.+pth->z_table[index_th]) * 4. / 3.;
    }
    for (i=0; i < nz_dark; i++){
      index_th=i+preio->rt_size+ppr->recfast_Nz0 - preio->index_reco_when_reio_start - 1 + nz_int - 1;
      pth->z_table[index_th]= ppr->recfast_z_initial + ((double)i+1.) * (dark_z_initial - ppr->recfast_z_initial) / (double)nz_dark;
      x0=pth->thermodynamics_table[(preio->rt_size+ppr->recfast_Nz0 - preio->index_reco_when_reio_start - 2)*pth->th_size+pth->index_th_xe];
      pth->thermodynamics_table[index_th*pth->th_size+pth->index_th_xe]=x0;
      pth->thermodynamics_table[index_th*pth->th_size+pth->index_th_dkappa]=(1.+pth->z_table[index_th]) * (1.+pth->z_table[index_th]) * pth->n_e * x0 * _sigma_ * _Mpc_over_m_;
      pth->thermodynamics_table[index_th*pth->th_size+pth->index_th_Tb]=pba->T_cmb*(1.+pth->z_table[index_th]);
      pth->thermodynamics_table[index_th*pth->th_size+pth->index_th_cb2]=_k_B_ / ( _c_ * _c_ * _m_H_ ) * (1. + (1./_not4_ - 1.) * pth->YHe + x0 * (1.-pth->YHe)) * pba->T_cmb * (1.+pth->z_table[index_th]) * 4. / 3.;
    }
  }

  /** - free the temporary structures */

  free(preco->recombination_table);

  if (pth->reio_parametrization != reio_none)
    free(preio->reionization_table);

  return _SUCCESS_;
}

/**
 * Subroutine for formatting thermodynamics output
 */

int thermodynamics_output_titles(struct background * pba,
                                 struct thermo *pth,
                                 char titles[_MAXTITLESTRINGLENGTH_]
                                 ){

  class_store_columntitle(titles,"z",_TRUE_);
  class_store_columntitle(titles,"conf. time [Mpc]",_TRUE_);
  class_store_columntitle(titles,"x_e",_TRUE_);
  class_store_columntitle(titles,"kappa' [Mpc^-1]",_TRUE_);
  //class_store_columntitle(titles,"kappa''",_TRUE_);
  //class_store_columntitle(titles,"kappa'''",_TRUE_);
  class_store_columntitle(titles,"exp(-kappa)",_TRUE_);
  class_store_columntitle(titles,"g [Mpc^-1]",_TRUE_);
  //class_store_columntitle(titles,"g'",_TRUE_);
  //class_store_columntitle(titles,"g''",_TRUE_);
  class_store_columntitle(titles,"Tb [K]",_TRUE_);
  class_store_columntitle(titles,"c_b^2",_TRUE_);
  class_store_columntitle(titles,"tau_d",_TRUE_);
  //class_store_columntitle(titles,"max. rate",_TRUE_);
  class_store_columntitle(titles,"r_d",pth->compute_damping_scale);

  if(pba->has_idm == _TRUE_){
    class_store_columntitle(titles,"dmu_dark",_TRUE_);
    class_store_columntitle(titles,"ddmu_dark",_TRUE_);
    class_store_columntitle(titles,"tau_idm",_TRUE_);
    class_store_columntitle(titles,"tau_idr",_TRUE_);
    class_store_columntitle(titles,"g_dark [Mpc^-1]",_TRUE_);
    class_store_columntitle(titles,"c_dm^2",_TRUE_);
    class_store_columntitle(titles,"T_dm",_TRUE_);
    class_store_columntitle(titles,"dmu_drdr",_TRUE_);
  }

  return _SUCCESS_;
}

int thermodynamics_output_data(struct background * pba,
                               struct thermo *pth,
                               int number_of_titles,
                               double *data
                               ){

  int index_z, storeidx;
  double *dataptr, *pvecthermo;
  double z,tau;

  //  pth->number_of_thermodynamics_titles = get_number_of_titles(pth->thermodynamics_titles);
  //pth->size_thermodynamics_data = pth->number_of_thermodynamics_titles*pth->tt_size;


  /* Store quantities: */
  for (index_z=0; index_z<pth->tt_size; index_z++){
    dataptr = data + index_z*number_of_titles;
    pvecthermo = pth->thermodynamics_table+index_z*pth->th_size;
    z = pth->z_table[index_z];
    storeidx=0;

    class_call(background_tau_of_z(
                                   pba,
                                   z,
                                   &tau
                                   ),
               pba->error_message,
               pth->error_message);

    class_store_double(dataptr,z,_TRUE_,storeidx);
    class_store_double(dataptr,tau,_TRUE_,storeidx);
    class_store_double(dataptr,pvecthermo[pth->index_th_xe],_TRUE_,storeidx);
    class_store_double(dataptr,pvecthermo[pth->index_th_dkappa],_TRUE_,storeidx);
    //class_store_double(dataptr,pvecthermo[pth->index_th_ddkappa],_TRUE_,storeidx);
    //class_store_double(dataptr,pvecthermo[pth->index_th_dddkappa],_TRUE_,storeidx);
    class_store_double(dataptr,pvecthermo[pth->index_th_exp_m_kappa],_TRUE_,storeidx);
    class_store_double(dataptr,pvecthermo[pth->index_th_g],_TRUE_,storeidx);
    //class_store_double(dataptr,pvecthermo[pth->index_th_dg],_TRUE_,storeidx);
    //class_store_double(dataptr,pvecthermo[pth->index_th_ddg],_TRUE_,storeidx);
    class_store_double(dataptr,pvecthermo[pth->index_th_Tb],_TRUE_,storeidx);
    class_store_double(dataptr,pvecthermo[pth->index_th_cb2],_TRUE_,storeidx);
    class_store_double(dataptr,pvecthermo[pth->index_th_tau_d],_TRUE_,storeidx);
    //class_store_double(dataptr,pvecthermo[pth->index_th_rate],_TRUE_,storeidx);
    class_store_double(dataptr,pvecthermo[pth->index_th_r_d],pth->compute_damping_scale,storeidx);

    if(pba->has_idm == _TRUE_){
      class_store_double(dataptr,pvecthermo[pth->index_th_dmu_dark],_TRUE_,storeidx);
      class_store_double(dataptr,pvecthermo[pth->index_th_ddmu_dark],_TRUE_,storeidx);
      class_store_double(dataptr,pvecthermo[pth->index_th_tau_idm],_TRUE_,storeidx);
      class_store_double(dataptr,pvecthermo[pth->index_th_tau_idr],_TRUE_,storeidx);
      class_store_double(dataptr,pvecthermo[pth->index_th_g_dark],_TRUE_,storeidx);
      class_store_double(dataptr,pvecthermo[pth->index_th_cidm2],_TRUE_,storeidx);
      class_store_double(dataptr,pvecthermo[pth->index_th_Tdm],_TRUE_,storeidx);
      class_store_double(dataptr,pvecthermo[pth->index_th_dmu_drdr],_TRUE_,storeidx);
    }
  }

  return _SUCCESS_;
}

int thermodynamics_tanh(double x,
                        double center,
                        double before,
                        double after,
                        double width,
                        double * result) {

  *result = before + (after-before)*(tanh((x-center)/width)+1.)/2.;

  return _SUCCESS_;
}<|MERGE_RESOLUTION|>--- conflicted
+++ resolved
@@ -316,11 +316,8 @@
   int index_tau_max;
   double dkappa_ini;
 
-<<<<<<< HEAD
-  double g_dark, z_idm, z_idr, tau_idm, tau_idr, Gamma_heat_dark, dTdz_idm, T_dark, dz, T_tmp, z_adiabat, z;
-=======
-  double g_dark, z_idm, z_idr, tau_idm, tau_idr, Gamma_heat_dark, dTdz_idm, T_idm, z, T_idr, dz, T_adia, z_adia; //ethos
->>>>>>> 017e8f7b
+  double g_dark, z_idm, z_idr, tau_idm, tau_idr, Gamma_heat_dark, dTdz_idm, T_idm, z, T_idr, dz, T_adia, z_adia;
+
   double tau_dark_fs;
   int index_tau_fs;
   int n, N_sub_steps;
@@ -803,24 +800,14 @@
              pth->error_message,
              pth->error_message);
 
-<<<<<<< HEAD
   /** - compute idm temperature and sound speed */
   if(pba->has_idm == _TRUE_){
-    double tau;
-
-    class_call(background_tau_of_z(pba,pth->z_table[pth->tt_size-1],&(tau)),
-=======
-  //ethos Sebastian
-  // rewritten by JL on 29.03.2019
-  /* ETHOS: compute DM temperature and sound speed */
-  if(pba->has_idm == _TRUE_){
 
     /* (A) - initial value of T_DM at the maximum z (minimum tau) */
 
     z = pth->z_table[pth->tt_size-1];
 
     class_call(background_tau_of_z(pba,z,&(tau)),
->>>>>>> 017e8f7b
                pba->error_message,
                pth->error_message);
 
@@ -828,23 +815,14 @@
                pba->error_message,
                pth->error_message);
 
-<<<<<<< HEAD
-    if(Gamma_heat_dark < 1.e-3 * pvecback[pba->index_bg_a]*pvecback[pba->index_bg_H]){
-      T_tmp = Gamma_heat_dark/(pvecback[pba->index_bg_a]*pvecback[pba->index_bg_H])/(1. + Gamma_heat_dark/(pvecback[pba->index_bg_a]*pvecback[pba->index_bg_H]))
-        *pba->xi_idr*pba->T_cmb*(1.+pth->z_table[pth->tt_size-1]);
-
-      pth->thermodynamics_table[(pth->tt_size-1)*pth->th_size+pth->index_th_Tdm] = T_tmp;
-      z_adiabat = pth->z_table[pth->tt_size-1];
-    }
-=======
     Gamma_heat_dark = 2.*pba->Omega0_idr*pow(pba->h,2)*pth->a_dark*pow((1.+z),(pth->nindex_dark+1.))/pow(1.e7,pth->nindex_dark);
->>>>>>> 017e8f7b
 
     /* (A1) --> if Gamma is not much smaller than H, set T_DM to T_DM=T_idr=xi*T_gamma (tight coupling solution) */
     if(Gamma_heat_dark > 1.e-3 * pvecback[pba->index_bg_a]*pvecback[pba->index_bg_H]){
       T_idm = pba->xi_idr*pba->T_cmb*(1.+z);
       dTdz_idm = pba->xi_idr*pba->T_cmb;
     }
+
     /* (A2) --> otherwise, if Gamma << H, set initial T_DM to the
        approximate analytic solution (Gamma/aH)/(1+(Gamma/aH)*T_DR)
        (eq. (A62) in ETHOS I) */
@@ -855,26 +833,6 @@
       dTdz_idm = 2.*T_idm - Gamma_heat_dark/pvecback[pba->index_bg_H] * (T_idr - T_idm);
     }
 
-<<<<<<< HEAD
-    for (index_tau=pth->tt_size-1; index_tau>0; index_tau--) {
-      class_call(background_tau_of_z(pba,pth->z_table[index_tau],&(tau)),
-                 pba->error_message,
-                 pth->error_message);
-      class_call(background_at_tau(pba,tau, pba->short_info, pba->inter_normal, &last_index_back, pvecback),
-                 pba->error_message,
-                 pth->error_message);
-
-      dz = pth->z_table[index_tau] - pth->z_table[index_tau-1];
-      Gamma_heat_dark = 2.*pba->Omega0_idr*pow(pba->h,2)*pth->a_dark*pow((1.+pth->z_table[index_tau]),(pth->nindex_dark+1.))/pow(1.e7,pth->nindex_dark);
-      /* note: the factor 2 comes from the number of degrees of freedom of neutrinos and anti-neutrinos */
-
-      T_dark = pba->xi_idr*pba->T_cmb*(1.+pth->z_table[index_tau]);
-      dTdz_idm = 2.*pvecback[pba->index_bg_a]*pth->thermodynamics_table[index_tau*pth->th_size+pth->index_th_Tdm]-Gamma_heat_dark/(pvecback[pba->index_bg_H])
-        *(T_dark-pth->thermodynamics_table[index_tau*pth->th_size+pth->index_th_Tdm]);
-
-      if(Gamma_heat_dark > 1.e3 * pvecback[pba->index_bg_a]*pvecback[pba->index_bg_H]){
-        pth->thermodynamics_table[(index_tau-1)*pth->th_size+pth->index_th_Tdm] = pba->xi_idr*pba->T_cmb*(1.+pth->z_table[index_tau-1]);
-=======
     pth->thermodynamics_table[(pth->tt_size-1)*pth->th_size+pth->index_th_Tdm] = T_idm;
     pth->thermodynamics_table[(pth->tt_size-1)*pth->th_size+pth->index_th_cidm2] = _k_B_*T_idm/_eV_/pth->m_dm*(1.+dTdz_idm/3./T_idm);
 
@@ -906,20 +864,12 @@
                    pba->error_message,
                    pth->error_message);
         dTdz_idm =pba->xi_idr*pba->T_cmb;
->>>>>>> 017e8f7b
       }
 
       /* (B2) --> intermediate solution: integrate differential equation equation dT_DM/dz = 2 a T_DM - Gamma/H (T_idr - T_DM) */
       else if (Gamma_heat_dark > 1.e-3 * pvecback[pba->index_bg_a]*pvecback[pba->index_bg_H]) {
 
         dz = pth->z_table[index_tau+1] - pth->z_table[index_tau];
-
-        /*
-        T_idr = pba->xi_idr*pba->T_cmb*(1.+z);
-
-        dTdz_idm = 2.*pvecback[pba->index_bg_a]*T_idm
-          -Gamma_heat_dark/(pvecback[pba->index_bg_H])*(T_idr-T_idm);
-        */
 
         /* (B2a) ----> if dz << H/Gamma the equation is not too stiff and the traditional forward Euler method converges */
         if (dz < pvecback[pba->index_bg_H]/Gamma_heat_dark/10.) {
