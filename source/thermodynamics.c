--- conflicted
+++ resolved
@@ -513,7 +513,6 @@
   /* the temporary quantities stored in columns ddkappa and dddkappa
      will not be used anymore, they will be overwritten */
 
-<<<<<<< HEAD
   /*ethos*/
   if(pba->has_idm == _TRUE_){
      /** -> second derivative of the rate, [S dmu]'', stored temporarily in column dddmu*/
@@ -577,11 +576,8 @@
                pth->error_message);
   }
 
-  /** - --> compute r_d = [int_{tau_ini}^{tau} dtau [1/kappa'] */
-=======
   /** - --> compute r_d = 2pi/k_d = 2pi * [int_{tau_ini}^{tau} dtau (1/kappa') (R^2+4/5(1+R))/(1+R^2)/6 ]^1/2 (see e.g. Wayne Hu's thesis eq. (5.59) */
 
->>>>>>> 779fc65d
   if (pth->compute_damping_scale == _TRUE_) {
 
     class_alloc(tau_table_growing,pth->tt_size*sizeof(double),pth->error_message);
